use std::{
    collections::{HashMap, HashSet},
    ops::Deref,
    sync::{
        atomic::{AtomicBool, AtomicUsize, Ordering},
        Arc, Mutex, RwLock,
    },
};

use sciter::{
    dom::{
        event::{EventReason, BEHAVIOR_EVENTS, EVENT_GROUPS, PHASE_MASK},
        Element, HELEMENT,
    },
    make_args,
    video::{video_destination, AssetPtr, COLOR_SPACE},
    Value,
};

#[cfg(windows)]
use clipboard::{
    cliprdr::CliprdrClientContext, create_cliprdr_context as create_clipboard_file_context,
    get_rx_clip_client, server_clip_file,
};
use enigo::{self, Enigo, KeyboardControllable};
use hbb_common::{
    allow_err,
    config::{Config, LocalConfig, PeerConfig, TransferSerde},
    fs::{
        self, can_enable_overwrite_detection, get_job, get_string, new_send_confirm,
        DigestCheckResult, RemoveJobMeta, TransferJobMeta,
    },
    get_version_number, log,
    message_proto::{permission_info::Permission, *},
    protobuf::Message as _,
    rendezvous_proto::ConnType,
    sleep,
    tokio::{
        self,
        sync::mpsc,
        time::{self, Duration, Instant, Interval},
    },
    Stream,
};
<<<<<<< HEAD
use hbb_common::{config::TransferSerde, fs::TransferJobMeta};
use hbb_common::{
    fs::{
        can_enable_overwrite_detection, get_job, get_string, new_send_confirm, DigestCheckResult,
        RemoveJobMeta,
    },
    get_version_number,
};
use rdev::{Event, EventType::*, Key as RdevKey, Keyboard as RdevKeyboard, KeyboardState};
=======
>>>>>>> ba8addbe

#[cfg(windows)]
use crate::clipboard_file::*;
use crate::{
    client::*,
    common::{self, check_clipboard, update_clipboard, ClipboardContext, CLIPBOARD_INTERVAL},
};
use errno;

type Video = AssetPtr<video_destination>;

lazy_static::lazy_static! {
    static ref ENIGO: Arc<Mutex<Enigo>> = Arc::new(Mutex::new(Enigo::new()));
    static ref VIDEO: Arc<Mutex<Option<Video>>> = Default::default();
    static ref TO_RELEASE: Arc<Mutex<HashSet<RdevKey>>> = Arc::new(Mutex::new(HashSet::<RdevKey>::new()));
    static ref KEYBOARD: Arc<Mutex<RdevKeyboard>> = Arc::new(Mutex::new(RdevKeyboard::new().unwrap()));
}

fn get_key_state(key: enigo::Key) -> bool {
    #[cfg(target_os = "macos")]
    if key == enigo::Key::NumLock {
        return true;
    }
    ENIGO.lock().unwrap().get_key_state(key)
}

static IS_IN: AtomicBool = AtomicBool::new(false);
static KEYBOARD_HOOKED: AtomicBool = AtomicBool::new(false);
static SERVER_KEYBOARD_ENABLED: AtomicBool = AtomicBool::new(true);
static SERVER_FILE_TRANSFER_ENABLED: AtomicBool = AtomicBool::new(true);
static SERVER_CLIPBOARD_ENABLED: AtomicBool = AtomicBool::new(true);
#[cfg(windows)]
static mut IS_ALT_GR: bool = false;

#[derive(Default)]
pub struct HandlerInner {
    element: Option<Element>,
    sender: Option<mpsc::UnboundedSender<Data>>,
    thread: Option<std::thread::JoinHandle<()>>,
    close_state: HashMap<String, String>,
}

#[derive(Clone, Default)]
pub struct Handler {
    inner: Arc<RwLock<HandlerInner>>,
    cmd: String,
    id: String,
    password: String,
    args: Vec<String>,
    lc: Arc<RwLock<LoginConfigHandler>>,
}

impl Deref for Handler {
    type Target = Arc<RwLock<HandlerInner>>;

    fn deref(&self) -> &Self::Target {
        &self.inner
    }
}

impl FileManager for Handler {}

impl sciter::EventHandler for Handler {
    fn get_subscription(&mut self) -> Option<EVENT_GROUPS> {
        Some(EVENT_GROUPS::HANDLE_BEHAVIOR_EVENT)
    }

    fn attached(&mut self, root: HELEMENT) {
        self.write().unwrap().element = Some(Element::from(root));
    }

    fn detached(&mut self, _root: HELEMENT) {
        self.write().unwrap().element = None;
        self.write().unwrap().sender.take().map(|sender| {
            sender.send(Data::Close).ok();
        });
    }

    // https://github.com/sciter-sdk/rust-sciter/blob/master/examples/video.rs
    fn on_event(
        &mut self,
        _root: HELEMENT,
        source: HELEMENT,
        _target: HELEMENT,
        code: BEHAVIOR_EVENTS,
        phase: PHASE_MASK,
        reason: EventReason,
    ) -> bool {
        if phase != PHASE_MASK::BUBBLING {
            return false;
        }
        match code {
            BEHAVIOR_EVENTS::VIDEO_BIND_RQ => {
                let source = Element::from(source);
                log::debug!("[video] {:?} {} ({:?})", code, source, reason);
                if let EventReason::VideoBind(ptr) = reason {
                    if ptr.is_null() {
                        return true;
                    }
                    let site = AssetPtr::adopt(ptr as *mut video_destination);
                    log::debug!("[video] start video");
                    *VIDEO.lock().unwrap() = Some(site);
                    self.reconnect();
                }
            }
            BEHAVIOR_EVENTS::VIDEO_INITIALIZED => {
                log::debug!("[video] {:?}", code);
            }
            BEHAVIOR_EVENTS::VIDEO_STARTED => {
                log::debug!("[video] {:?}", code);
                let source = Element::from(source);
                use sciter::dom::ELEMENT_AREAS;
                let flags = ELEMENT_AREAS::CONTENT_BOX as u32 | ELEMENT_AREAS::SELF_RELATIVE as u32;
                let rc = source.get_location(flags).unwrap();
                log::debug!(
                    "[video] start video thread on <{}> which is about {:?} pixels",
                    source,
                    rc.size()
                );
            }
            BEHAVIOR_EVENTS::VIDEO_STOPPED => {
                log::debug!("[video] {:?}", code);
            }
            _ => return false,
        };
        return true;
    }

    sciter::dispatch_script_call! {
        fn get_audit_server();
        fn send_note(String);
        fn is_xfce();
        fn get_id();
        fn get_default_pi();
        fn get_option(String);
        fn t(String);
        fn set_option(String, String);
        fn input_os_password(String, bool);
        fn save_close_state(String, String);
        fn is_file_transfer();
        fn is_port_forward();
        fn is_rdp();
        fn login(String, bool);
        fn new_rdp();
        fn send_mouse(i32, i32, i32, bool, bool, bool, bool);
        fn enter();
        fn leave();
        fn ctrl_alt_del();
        fn transfer_file();
        fn tunnel();
        fn lock_screen();
        fn reconnect();
        fn get_chatbox();
        fn get_icon();
        fn get_home_dir();
        fn read_dir(String, bool);
        fn remove_dir(i32, String, bool);
        fn create_dir(i32, String, bool);
        fn remove_file(i32, String, i32, bool);
        fn read_remote_dir(String, bool);
        fn send_chat(String);
        fn switch_display(i32);
        fn remove_dir_all(i32, String, bool, bool);
        fn confirm_delete_files(i32, i32);
        fn set_no_confirm(i32);
        fn cancel_job(i32);
        fn send_files(i32, String, String, i32, bool, bool);
        fn add_job(i32, String, String, i32, bool, bool);
        fn resume_job(i32, bool);
        fn get_platform(bool);
        fn get_path_sep(bool);
        fn get_icon_path(i32, String);
        fn get_char(String, i32);
        fn get_size();
        fn get_port_forwards();
        fn remove_port_forward(i32);
        fn get_args();
        fn add_port_forward(i32, String, i32);
        fn save_size(i32, i32, i32, i32);
        fn get_view_style();
        fn get_image_quality();
        fn get_custom_image_quality();
        fn save_view_style(String);
        fn save_image_quality(String);
        fn save_custom_image_quality(i32);
        fn refresh_video();
        fn get_toggle_option(String);
        fn is_privacy_mode_supported();
        fn toggle_option(String);
        fn get_remember();
        fn peer_platform();
        fn set_write_override(i32, i32, bool, bool, bool);
        fn get_keyboard_mode();
        fn save_keyboard_mode(String);
        fn has_hwcodec();
        fn supported_hwcodec();
        fn change_prefer_codec();
        fn restart_remote_device();
    }
}

impl Handler {
    pub fn new(cmd: String, id: String, password: String, args: Vec<String>) -> Self {
        let me = Self {
            cmd,
            id: id.clone(),
            password: password.clone(),
            args,
            ..Default::default()
        };
        me.lc
            .write()
            .unwrap()
            .initialize(id, me.is_file_transfer(), me.is_port_forward());
        me
    }

    fn update_quality_status(&self, status: QualityStatus) {
        self.call2(
            "updateQualityStatus",
            &make_args!(
                status.speed.map_or(Value::null(), |it| it.into()),
                status.fps.map_or(Value::null(), |it| it.into()),
                status.delay.map_or(Value::null(), |it| it.into()),
                status.target_bitrate.map_or(Value::null(), |it| it.into()),
                status
                    .codec_format
                    .map_or(Value::null(), |it| it.to_string().into())
            ),
        );
    }

    fn start_keyboard_hook(&self) {
        if self.is_port_forward() || self.is_file_transfer() {
            return;
        }
        if KEYBOARD_HOOKED.swap(true, Ordering::SeqCst) {
            return;
        }
        log::info!("keyboard hooked");
        let mut me = self.clone();
        #[cfg(windows)]
        crate::platform::windows::enable_lowlevel_keyboard(std::ptr::null_mut() as _);
        std::thread::spawn(move || {
            // This will block.
            std::env::set_var("KEYBOARD_ONLY", "y");
            lazy_static::lazy_static! {
                static ref MUTEX_SPECIAL_KEYS: Mutex<HashMap<RdevKey, bool>> = {
                    let mut m = HashMap::new();
                    m.insert(RdevKey::ShiftLeft, false);
                    m.insert(RdevKey::ShiftRight, false);
                    m.insert(RdevKey::ControlLeft, false);
                    m.insert(RdevKey::ControlRight, false);
                    m.insert(RdevKey::Alt, false);
                    m.insert(RdevKey::AltGr, false);
                    m.insert(RdevKey::MetaLeft, false);
                    m.insert(RdevKey::MetaRight, false);
                    Mutex::new(m)
                };
            }

            let func = move |evt: Event| {
                if !IS_IN.load(Ordering::SeqCst) || !SERVER_KEYBOARD_ENABLED.load(Ordering::SeqCst)
                {
                    return;
                }
                let (_key, down) = match evt.event_type {
                    KeyPress(k) => {
                        // keyboard long press
                        if MUTEX_SPECIAL_KEYS.lock().unwrap().contains_key(&k) {
                            if *MUTEX_SPECIAL_KEYS.lock().unwrap().get(&k).unwrap() {
                                return;
                            }
                            MUTEX_SPECIAL_KEYS.lock().unwrap().insert(k, true);
                        }
                        (k, true)
                    }
                    KeyRelease(k) => {
                        // keyboard long press
                        if MUTEX_SPECIAL_KEYS.lock().unwrap().contains_key(&k) {
                            MUTEX_SPECIAL_KEYS.lock().unwrap().insert(k, false);
                        }
                        (k, false)
                    }
                    _ => return,
                };

                me.key_down_or_up(down, _key, evt);
            };
            if let Err(error) = rdev::listen(func) {
                log::error!("rdev: {:?}", error);
            }
        });
    }

    fn get_view_style(&mut self) -> String {
        return self.lc.read().unwrap().view_style.clone();
    }

    fn get_image_quality(&mut self) -> String {
        return self.lc.read().unwrap().image_quality.clone();
    }

    fn get_keyboard_mode(&mut self) -> String {
        return std::env::var("KEYBOARD_MODE")
            .unwrap_or(String::from("legacy"))
            .to_lowercase();
    }

    fn save_keyboard_mode(&mut self, value: String) {
        std::env::set_var("KEYBOARD_MODE", value);
    }

    fn get_custom_image_quality(&mut self) -> Value {
        let mut v = Value::array(0);
        for x in self.lc.read().unwrap().custom_image_quality.iter() {
            v.push(x);
        }
        v
    }

    #[inline]
    pub(super) fn save_config(&self, config: PeerConfig) {
        self.lc.write().unwrap().save_config(config);
    }

    fn save_view_style(&mut self, value: String) {
        self.lc.write().unwrap().save_view_style(value);
    }

    #[inline]
    pub(super) fn load_config(&self) -> PeerConfig {
        load_config(&self.id)
    }

    fn toggle_option(&mut self, name: String) {
        let msg = self.lc.write().unwrap().toggle_option(name.clone());
        if name == "enable-file-transfer" {
            self.send(Data::ToggleClipboardFile);
        }
        if let Some(msg) = msg {
            self.send(Data::Message(msg));
        }
    }

    fn get_toggle_option(&mut self, name: String) -> bool {
        self.lc.read().unwrap().get_toggle_option(&name)
    }

    fn is_privacy_mode_supported(&self) -> bool {
        self.lc.read().unwrap().is_privacy_mode_supported()
    }

    fn refresh_video(&mut self) {
        self.send(Data::Message(LoginConfigHandler::refresh()));
    }

    fn save_custom_image_quality(&mut self, custom_image_quality: i32) {
        let msg = self
            .lc
            .write()
            .unwrap()
            .save_custom_image_quality(custom_image_quality);
        self.send(Data::Message(msg));
    }

    fn save_image_quality(&mut self, value: String) {
        let msg = self.lc.write().unwrap().save_image_quality(value);
        if let Some(msg) = msg {
            self.send(Data::Message(msg));
        }
    }

    fn get_remember(&mut self) -> bool {
        self.lc.read().unwrap().remember
    }

    fn set_write_override(
        &mut self,
        job_id: i32,
        file_num: i32,
        is_override: bool,
        remember: bool,
        is_upload: bool,
    ) -> bool {
        self.send(Data::SetConfirmOverrideFile((
            job_id,
            file_num,
            is_override,
            remember,
            is_upload,
        )));
        true
    }

    fn has_hwcodec(&self) -> bool {
        #[cfg(not(feature = "hwcodec"))]
        return false;
        #[cfg(feature = "hwcodec")]
        return true;
    }

    fn supported_hwcodec(&self) -> Value {
        #[cfg(feature = "hwcodec")]
        {
            let mut v = Value::array(0);
            let decoder = scrap::codec::Decoder::video_codec_state(&self.id);
            let mut h264 = decoder.score_h264 > 0;
            let mut h265 = decoder.score_h265 > 0;
            if let Some((encoding_264, encoding_265)) = self.lc.read().unwrap().supported_encoding {
                h264 = h264 && encoding_264;
                h265 = h265 && encoding_265;
            }
            v.push(h264);
            v.push(h265);
            v
        }
        #[cfg(not(feature = "hwcodec"))]
        {
            let mut v = Value::array(0);
            v.push(false);
            v.push(false);
            v
        }
    }

    fn change_prefer_codec(&self) {
        let msg = self.lc.write().unwrap().change_prefer_codec();
        self.send(Data::Message(msg));
    }

    fn restart_remote_device(&mut self) {
        let mut lc = self.lc.write().unwrap();
        lc.restarting_remote_device = true;
        let msg = lc.restart_remote_device();
        self.send(Data::Message(msg));
    }

    pub fn is_restarting_remote_device(&self) -> bool {
        self.lc.read().unwrap().restarting_remote_device
    }

    fn t(&self, name: String) -> String {
        crate::client::translate(name)
    }

    fn get_audit_server(&self) -> String {
        if self.lc.read().unwrap().conn_id <= 0
            || LocalConfig::get_option("access_token").is_empty()
        {
            return "".to_owned();
        }
        crate::get_audit_server(
            Config::get_option("api-server"),
            Config::get_option("custom-rendezvous-server"),
        )
    }

    fn send_note(&self, note: String) {
        let url = self.get_audit_server();
        let id = self.id.clone();
        let conn_id = self.lc.read().unwrap().conn_id;
        std::thread::spawn(move || {
            send_note(url, id, conn_id, note);
        });
    }

    fn is_xfce(&self) -> bool {
        crate::platform::is_xfce()
    }

    fn save_size(&mut self, x: i32, y: i32, w: i32, h: i32) {
        let size = (x, y, w, h);
        let mut config = self.load_config();
        if self.is_file_transfer() {
            let close_state = self.read().unwrap().close_state.clone();
            let mut has_change = false;
            for (k, mut v) in close_state {
                if k == "remote_dir" {
                    v = self.lc.read().unwrap().get_all_remote_dir(v);
                }
                let v2 = if v.is_empty() { None } else { Some(&v) };
                if v2 != config.options.get(&k) {
                    has_change = true;
                    if v2.is_none() {
                        config.options.remove(&k);
                    } else {
                        config.options.insert(k, v);
                    }
                }
            }
            if size == config.size_ft && !has_change {
                return;
            }
            config.size_ft = size;
        } else if self.is_port_forward() {
            if size == config.size_pf {
                return;
            }
            config.size_pf = size;
        } else {
            if size == config.size {
                return;
            }
            config.size = size;
        }
        self.save_config(config);
        log::info!("size saved");
    }

    fn get_port_forwards(&mut self) -> Value {
        let port_forwards = self.lc.read().unwrap().port_forwards.clone();
        let mut v = Value::array(0);
        for (port, remote_host, remote_port) in port_forwards {
            let mut v2 = Value::array(0);
            v2.push(port);
            v2.push(remote_host);
            v2.push(remote_port);
            v.push(v2);
        }
        v
    }

    fn get_args(&mut self) -> Value {
        let mut v = Value::array(0);
        for x in self.args.iter() {
            v.push(x);
        }
        v
    }

    fn remove_port_forward(&mut self, port: i32) {
        let mut config = self.load_config();
        config.port_forwards = config
            .port_forwards
            .drain(..)
            .filter(|x| x.0 != port)
            .collect();
        self.save_config(config);
        self.send(Data::RemovePortForward(port));
    }

    fn add_port_forward(&mut self, port: i32, remote_host: String, remote_port: i32) {
        let mut config = self.load_config();
        if config
            .port_forwards
            .iter()
            .filter(|x| x.0 == port)
            .next()
            .is_some()
        {
            return;
        }
        let pf = (port, remote_host, remote_port);
        config.port_forwards.push(pf.clone());
        self.save_config(config);
        self.send(Data::AddPortForward(pf));
    }

    fn get_size(&mut self) -> Value {
        let s = if self.is_file_transfer() {
            self.lc.read().unwrap().size_ft
        } else if self.is_port_forward() {
            self.lc.read().unwrap().size_pf
        } else {
            self.lc.read().unwrap().size
        };
        let mut v = Value::array(0);
        v.push(s.0);
        v.push(s.1);
        v.push(s.2);
        v.push(s.3);
        v
    }

    fn get_id(&mut self) -> String {
        self.id.clone()
    }

    fn get_default_pi(&mut self) -> Value {
        let mut pi = Value::map();
        let info = self.lc.read().unwrap().info.clone();
        pi.set_item("username", info.username.clone());
        pi.set_item("hostname", info.hostname.clone());
        pi.set_item("platform", info.platform.clone());
        pi
    }

    fn get_option(&self, k: String) -> String {
        self.lc.read().unwrap().get_option(&k)
    }

    fn set_option(&self, k: String, v: String) {
        self.lc.write().unwrap().set_option(k, v);
    }

    fn input_os_password(&mut self, pass: String, activate: bool) {
        input_os_password(pass, activate, self.clone());
    }

    fn save_close_state(&self, k: String, v: String) {
        self.write().unwrap().close_state.insert(k, v);
    }

    fn get_chatbox(&mut self) -> String {
        #[cfg(feature = "inline")]
        return super::inline::get_chatbox();
        #[cfg(not(feature = "inline"))]
        return "".to_owned();
    }

    fn get_icon(&mut self) -> String {
        crate::get_icon()
    }

    fn send_chat(&mut self, text: String) {
        let mut misc = Misc::new();
        misc.set_chat_message(ChatMessage {
            text,
            ..Default::default()
        });
        let mut msg_out = Message::new();
        msg_out.set_misc(misc);
        self.send(Data::Message(msg_out));
    }

    fn switch_display(&mut self, display: i32) {
        let mut misc = Misc::new();
        misc.set_switch_display(SwitchDisplay {
            display,
            ..Default::default()
        });
        let mut msg_out = Message::new();
        msg_out.set_misc(misc);
        self.send(Data::Message(msg_out));
    }

    fn is_file_transfer(&self) -> bool {
        self.cmd == "--file-transfer"
    }

    fn is_port_forward(&self) -> bool {
        self.cmd == "--port-forward" || self.is_rdp()
    }

    fn is_rdp(&self) -> bool {
        self.cmd == "--rdp"
    }

    fn reconnect(&mut self) {
        println!("reconnecting");
        let cloned = self.clone();
        let mut lock = self.write().unwrap();
        lock.thread.take().map(|t| t.join());
        lock.thread = Some(std::thread::spawn(move || {
            io_loop(cloned);
        }));
    }

    #[inline]
    fn peer_platform(&self) -> String {
        self.lc.read().unwrap().info.platform.clone()
    }

    fn get_platform(&mut self, is_remote: bool) -> String {
        if is_remote {
            self.peer_platform()
        } else {
            whoami::platform().to_string()
        }
    }

    fn get_path_sep(&mut self, is_remote: bool) -> &'static str {
        let p = self.get_platform(is_remote);
        if &p == "Windows" {
            return "\\";
        } else {
            return "/";
        }
    }

    fn get_icon_path(&mut self, file_type: i32, ext: String) -> String {
        let mut path = Config::icon_path();
        if file_type == FileType::DirLink as i32 {
            let new_path = path.join("dir_link");
            if !std::fs::metadata(&new_path).is_ok() {
                #[cfg(windows)]
                allow_err!(std::os::windows::fs::symlink_file(&path, &new_path));
                #[cfg(not(windows))]
                allow_err!(std::os::unix::fs::symlink(&path, &new_path));
            }
            path = new_path;
        } else if file_type == FileType::File as i32 {
            if !ext.is_empty() {
                path = path.join(format!("file.{}", ext));
            } else {
                path = path.join("file");
            }
            if !std::fs::metadata(&path).is_ok() {
                allow_err!(std::fs::File::create(&path));
            }
        } else if file_type == FileType::FileLink as i32 {
            let new_path = path.join("file_link");
            if !std::fs::metadata(&new_path).is_ok() {
                path = path.join("file");
                if !std::fs::metadata(&path).is_ok() {
                    allow_err!(std::fs::File::create(&path));
                }
                #[cfg(windows)]
                allow_err!(std::os::windows::fs::symlink_file(&path, &new_path));
                #[cfg(not(windows))]
                allow_err!(std::os::unix::fs::symlink(&path, &new_path));
            }
            path = new_path;
        } else if file_type == FileType::DirDrive as i32 {
            if cfg!(windows) {
                path = fs::get_path("C:");
            } else if cfg!(target_os = "macos") {
                if let Ok(entries) = fs::get_path("/Volumes/").read_dir() {
                    for entry in entries {
                        if let Ok(entry) = entry {
                            path = entry.path();
                            break;
                        }
                    }
                }
            }
        }
        fs::get_string(&path)
    }

    fn login(&mut self, password: String, remember: bool) {
        self.send(Data::Login((password, remember)));
    }

    fn new_rdp(&mut self) {
        self.send(Data::NewRDP);
    }

    fn enter(&mut self) {
        #[cfg(windows)]
        crate::platform::windows::stop_system_key_propagate(true);
        IS_IN.store(true, Ordering::SeqCst);
    }

    fn leave(&mut self) {
        for key in TO_RELEASE.lock().unwrap().iter() {
            self.map_keyboard_mode(false, *key, None)
        }
        #[cfg(windows)]
        crate::platform::windows::stop_system_key_propagate(false);
        IS_IN.store(false, Ordering::SeqCst);
    }

    fn send_mouse(
        &mut self,
        mask: i32,
        x: i32,
        y: i32,
        alt: bool,
        ctrl: bool,
        shift: bool,
        command: bool,
    ) {
        #[allow(unused_mut)]
        let mut command = command;
        #[cfg(windows)]
        {
            if !command && crate::platform::windows::get_win_key_state() {
                command = true;
            }
        }
        
        send_mouse(mask, x, y, alt, ctrl, shift, command, self);
        // on macos, ctrl + left button down = right button down, up won't emit, so we need to
        // emit up myself if peer is not macos
        // to-do: how about ctrl + left from win to macos
        if cfg!(target_os = "macos") {
            let buttons = mask >> 3;
            let evt_type = mask & 0x7;
            if buttons == 1 && evt_type == 1 && ctrl && self.peer_platform() != "Mac OS" {
                self.send_mouse((1 << 3 | 2) as _, x, y, alt, ctrl, shift, command);
            }
        }
    }

    fn set_cursor_data(&mut self, cd: CursorData) {
        let mut colors = hbb_common::compress::decompress(&cd.colors);
        if colors.iter().filter(|x| **x != 0).next().is_none() {
            log::info!("Fix transparent");
            // somehow all 0 images shows black rect, here is a workaround
            colors[3] = 1;
        }
        let mut png = Vec::new();
        if let Ok(()) = repng::encode(&mut png, cd.width as _, cd.height as _, &colors) {
            self.call(
                "setCursorData",
                &make_args!(
                    cd.id.to_string(),
                    cd.hotx,
                    cd.hoty,
                    cd.width,
                    cd.height,
                    &png[..]
                ),
            );
        }
    }

    fn get_key_event(&self, down_or_up: i32, name: &str, code: i32) -> Option<KeyEvent> {
        let mut key_event = KeyEvent::new();
        if down_or_up == 2 {
            /* windows send both keyup/keydown and keychar, so here we avoid keychar
               for <= 0xFF, best practice should only avoid those not on keyboard, but
               for now, we have no way to test, so avoid <= 0xFF totally
            */
            if code <= 0xFF {
                return None;
            }
            key_event.set_unicode(code.clone() as _);
        } else if let Some(key) = KEY_MAP.get(name) {
            match key {
                Key::Chr(chr) => {
                    key_event.set_chr(chr.clone());
                }
                Key::ControlKey(key) => {
                    key_event.set_control_key(key.clone());
                }
                _ => {}
            }
        } else {
            if cfg!(target_os = "macos") {
                match code {
                    0x4C => key_event.set_control_key(ControlKey::NumpadEnter), // numpad enter
                    0x69 => key_event.set_control_key(ControlKey::Snapshot),
                    0x72 => key_event.set_control_key(ControlKey::Help),
                    0x6E => key_event.set_control_key(ControlKey::Apps),
                    0x47 => {
                        key_event.set_control_key(if self.peer_platform() == "Mac OS" {
                            ControlKey::Clear
                        } else {
                            ControlKey::NumLock
                        });
                    }
                    0x51 => key_event.set_control_key(ControlKey::Equals),
                    0x2F => key_event.set_chr('.' as _),
                    0x32 => key_event.set_chr('`' as _),
                    _ => {
                        log::error!("Unknown key code {}", code);
                        return None;
                    }
                }
            } else if cfg!(windows) {
                match code {
                    0x2C => key_event.set_control_key(ControlKey::Snapshot),
                    0x91 => key_event.set_control_key(ControlKey::Scroll),
                    0x90 => key_event.set_control_key(ControlKey::NumLock),
                    0x5C => key_event.set_control_key(ControlKey::RWin),
                    0x5B => key_event.set_control_key(ControlKey::Meta),
                    0x5D => key_event.set_control_key(ControlKey::Apps),
                    0xBE => key_event.set_chr('.' as _),
                    0xC0 => key_event.set_chr('`' as _),
                    _ => {
                        log::error!("Unknown key code {}", code);
                        return None;
                    }
                }
            } else if cfg!(target_os = "linux") {
                match code {
                    65300 => key_event.set_control_key(ControlKey::Scroll),
                    65421 => key_event.set_control_key(ControlKey::NumpadEnter), // numpad enter
                    65407 => key_event.set_control_key(ControlKey::NumLock),
                    65515 => key_event.set_control_key(ControlKey::Meta),
                    65516 => key_event.set_control_key(ControlKey::RWin),
                    65513 => key_event.set_control_key(ControlKey::Alt),
                    65514 => key_event.set_control_key(ControlKey::RAlt),
                    65508 => key_event.set_control_key(ControlKey::RControl),
                    65506 => key_event.set_control_key(ControlKey::RShift),
                    96 => key_event.set_chr('`' as _),
                    46 => key_event.set_chr('.' as _),
                    126 => key_event.set_chr('`' as _),
                    33 => key_event.set_chr('1' as _),
                    64 => key_event.set_chr('2' as _),
                    35 => key_event.set_chr('3' as _),
                    36 => key_event.set_chr('4' as _),
                    37 => key_event.set_chr('5' as _),
                    94 => key_event.set_chr('6' as _),
                    38 => key_event.set_chr('7' as _),
                    42 => key_event.set_chr('8' as _),
                    40 => key_event.set_chr('9' as _),
                    41 => key_event.set_chr('0' as _),
                    95 => key_event.set_chr('-' as _),
                    43 => key_event.set_chr('=' as _),
                    123 => key_event.set_chr('[' as _),
                    125 => key_event.set_chr(']' as _),
                    124 => key_event.set_chr('\\' as _),
                    58 => key_event.set_chr(';' as _),
                    34 => key_event.set_chr('\'' as _),
                    60 => key_event.set_chr(',' as _),
                    62 => key_event.set_chr('.' as _),
                    63 => key_event.set_chr('/' as _),
                    _ => {
                        log::error!("Unknown key code {}", code);
                        return None;
                    }
                }
            } else {
                log::error!("Unknown key code {}", code);
                return None;
            }
        }
        Some(key_event)
    }

    fn get_char(&mut self, name: String, code: i32) -> String {
        if let Some(key_event) = self.get_key_event(1, &name, code) {
            match key_event.union {
                Some(key_event::Union::Chr(chr)) => {
                    if let Some(chr) = std::char::from_u32(chr as _) {
                        return chr.to_string();
                    }
                }
                _ => {}
            }
        }
        "".to_owned()
    }

    fn ctrl_alt_del(&mut self) {
        if self.peer_platform() == "Windows" {
            let mut key_event = KeyEvent::new();
            key_event.set_control_key(ControlKey::CtrlAltDel);
            // todo
            key_event.down = true;
            self.send_key_event(key_event, KeyboardMode::Legacy);
        } else {
            let mut key_event = KeyEvent::new();
            key_event.set_control_key(ControlKey::Delete);
            self.legacy_modifiers(&mut key_event, true, true, false, false);
            // todo
            key_event.press = true;
            self.send_key_event(key_event, KeyboardMode::Legacy);
        }
    }

    fn lock_screen(&mut self) {
        let mut key_event = KeyEvent::new();
        key_event.set_control_key(ControlKey::LockScreen);
        // todo
        key_event.down = true;
        self.send_key_event(key_event, KeyboardMode::Legacy);
    }

    fn transfer_file(&mut self) {
        let id = self.get_id();
        let args = vec!["--file-transfer", &id, &self.password];
        if let Err(err) = crate::run_me(args) {
            log::error!("Failed to spawn file transfer: {}", err);
        }
    }

    fn tunnel(&mut self) {
        let id = self.get_id();
        let args = vec!["--port-forward", &id, &self.password];
        if let Err(err) = crate::run_me(args) {
            log::error!("Failed to spawn IP tunneling: {}", err);
        }
    }

    fn send_key_event(&mut self, mut evt: KeyEvent, keyboard_mode: KeyboardMode) {
        // mode: legacy(0), map(1), translate(2), auto(3)
        evt.mode = keyboard_mode.into();
        let mut msg_out = Message::new();
        msg_out.set_key_event(evt);
        self.send(Data::Message(msg_out));
    }

    #[allow(dead_code)]
    fn convert_numpad_keys(&mut self, key: RdevKey) -> RdevKey {
        if get_key_state(enigo::Key::NumLock) {
            return key;
        }
        match key {
            RdevKey::Kp0 => RdevKey::Insert,
            RdevKey::KpDecimal => RdevKey::Delete,
            RdevKey::Kp1 => RdevKey::End,
            RdevKey::Kp2 => RdevKey::DownArrow,
            RdevKey::Kp3 => RdevKey::PageDown,
            RdevKey::Kp4 => RdevKey::LeftArrow,
            RdevKey::Kp5 => RdevKey::Clear,
            RdevKey::Kp6 => RdevKey::RightArrow,
            RdevKey::Kp7 => RdevKey::Home,
            RdevKey::Kp8 => RdevKey::UpArrow,
            RdevKey::Kp9 => RdevKey::PageUp,
            _ => key,
        }
    }

    fn map_keyboard_mode(&mut self, down_or_up: bool, key: RdevKey, _evt: Option<Event>) {
        // map mode(1): Send keycode according to the peer platform.
        #[cfg(target_os = "windows")]
        let key = if let Some(e) = _evt {
            rdev::get_win_key(e.code.into(), e.scan_code)
        } else {
            key
        };

        let peer = self.peer_platform();

        let mut key_event = KeyEvent::new();
        // According to peer platform.
        let keycode: u32 = if peer == "Linux" {
            rdev::linux_keycode_from_key(key).unwrap_or_default().into()
        } else if peer == "Windows" {
            #[cfg(not(windows))]
            let key = self.convert_numpad_keys(key);
            rdev::win_keycode_from_key(key).unwrap_or_default().into()
        } else {
            rdev::macos_keycode_from_key(key).unwrap_or_default().into()
        };

        key_event.set_chr(keycode);
        key_event.down = down_or_up;

        if get_key_state(enigo::Key::CapsLock) {
            key_event.modifiers.push(ControlKey::CapsLock.into());
        }
        if get_key_state(enigo::Key::NumLock) {
            key_event.modifiers.push(ControlKey::NumLock.into());
        }

        self.send_key_event(key_event, KeyboardMode::Map);
    }

    fn translate_keyboard_mode(&mut self, down_or_up: bool, key: RdevKey, evt: Event) {
        // translate mode(2): locally generated characters are send to the peer.

        // get char
        let string = match KEYBOARD.lock() {
            Ok(mut keyboard) => {
                let string = keyboard.add(&evt.event_type).unwrap_or_default();
                if keyboard.is_dead() && string == "" && down_or_up == true {
                    return;
                }
                string
            }
            Err(_) => "".to_owned(),
        };

        // maybe two string
        let chars = if string == "" {
            None
        } else {
            let chars: Vec<char> = string.chars().collect();
            Some(chars)
        };

        if let Some(chars) = chars {
            for chr in chars {
                dbg!(chr);

                let mut key_event = KeyEvent::new();
                key_event.set_chr(chr as _);
                key_event.down = true;
                key_event.press = false;
                
                self.send_key_event(key_event, KeyboardMode::Translate);
            }
        } else {
            let success = if down_or_up == true {
                TO_RELEASE.lock().unwrap().insert(key)
            } else {
                TO_RELEASE.lock().unwrap().remove(&key)
            };
            
            // AltGr && LeftControl(SpecialKey) without action
            if key == RdevKey::AltGr || evt.scan_code == 541 {
                return;
            }
            if success{
                self.map_keyboard_mode(down_or_up, key, None);
            }
        }
    }

    fn legacy_modifiers(
        &self,
        key_event: &mut KeyEvent,
        alt: bool,
        ctrl: bool,
        shift: bool,
        command: bool,
    ) {
        if alt
            && !crate::is_control_key(&key_event, &ControlKey::Alt)
            && !crate::is_control_key(&key_event, &ControlKey::RAlt)
        {
            key_event.modifiers.push(ControlKey::Alt.into());
        }
        if shift
            && !crate::is_control_key(&key_event, &ControlKey::Shift)
            && !crate::is_control_key(&key_event, &ControlKey::RShift)
        {
            key_event.modifiers.push(ControlKey::Shift.into());
        }
        if ctrl
            && !crate::is_control_key(&key_event, &ControlKey::Control)
            && !crate::is_control_key(&key_event, &ControlKey::RControl)
        {
            key_event.modifiers.push(ControlKey::Control.into());
        }
        if command
            && !crate::is_control_key(&key_event, &ControlKey::Meta)
            && !crate::is_control_key(&key_event, &ControlKey::RWin)
        {
            key_event.modifiers.push(ControlKey::Meta.into());
        }
        if get_key_state(enigo::Key::CapsLock) {
            key_event.modifiers.push(ControlKey::CapsLock.into());
        }
        if self.peer_platform() != "Mac OS" {
            if get_key_state(enigo::Key::NumLock) {
                key_event.modifiers.push(ControlKey::NumLock.into());
            }
        }
    }

    fn legacy_keyboard_mode(&mut self, down_or_up: bool, key: RdevKey, evt: Event) {
        // legacy mode(0): Generate characters locally, look for keycode on other side.
        let peer = self.peer_platform();
        let is_win = peer == "Windows";

        let alt = get_key_state(enigo::Key::Alt);
        #[cfg(windows)]
        let ctrl = {
            let mut tmp = get_key_state(enigo::Key::Control) || get_key_state(enigo::Key::RightControl);
            unsafe {
                if IS_ALT_GR {
                    if alt || key == RdevKey::AltGr {
                        if tmp {
                            tmp = false;
                        }
                    } else {
                        IS_ALT_GR = false;
                    }
                }
            }
            tmp
        };
        #[cfg(not(windows))]
        let ctrl = get_key_state(enigo::Key::Control) || get_key_state(enigo::Key::RightControl);
        let shift = get_key_state(enigo::Key::Shift) || get_key_state(enigo::Key::RightShift);
        #[cfg(windows)]
        let command = crate::platform::windows::get_win_key_state();
        #[cfg(not(windows))]
        let command = get_key_state(enigo::Key::Meta);
        let control_key = match key {
            RdevKey::Alt => Some(ControlKey::Alt),
            RdevKey::AltGr => Some(ControlKey::RAlt),
            RdevKey::Backspace => Some(ControlKey::Backspace),
            RdevKey::ControlLeft => {
                // when pressing AltGr, an extra VK_LCONTROL with a special
                // scancode with bit 9 set is sent, let's ignore this.
                #[cfg(windows)]
                if evt.scan_code & 0x200 != 0 {
                    unsafe {
                        IS_ALT_GR = true;
                    }
                    return;
                }
                Some(ControlKey::Control)
            }
            RdevKey::ControlRight => Some(ControlKey::RControl),
            RdevKey::DownArrow => Some(ControlKey::DownArrow),
            RdevKey::Escape => Some(ControlKey::Escape),
            RdevKey::F1 => Some(ControlKey::F1),
            RdevKey::F10 => Some(ControlKey::F10),
            RdevKey::F11 => Some(ControlKey::F11),
            RdevKey::F12 => Some(ControlKey::F12),
            RdevKey::F2 => Some(ControlKey::F2),
            RdevKey::F3 => Some(ControlKey::F3),
            RdevKey::F4 => Some(ControlKey::F4),
            RdevKey::F5 => Some(ControlKey::F5),
            RdevKey::F6 => Some(ControlKey::F6),
            RdevKey::F7 => Some(ControlKey::F7),
            RdevKey::F8 => Some(ControlKey::F8),
            RdevKey::F9 => Some(ControlKey::F9),
            RdevKey::LeftArrow => Some(ControlKey::LeftArrow),
            RdevKey::MetaLeft => Some(ControlKey::Meta),
            RdevKey::MetaRight => Some(ControlKey::RWin),
            RdevKey::Return => Some(ControlKey::Return),
            RdevKey::RightArrow => Some(ControlKey::RightArrow),
            RdevKey::ShiftLeft => Some(ControlKey::Shift),
            RdevKey::ShiftRight => Some(ControlKey::RShift),
            RdevKey::Space => Some(ControlKey::Space),
            RdevKey::Tab => Some(ControlKey::Tab),
            RdevKey::UpArrow => Some(ControlKey::UpArrow),
            RdevKey::Delete => {
                if is_win && ctrl && alt {
                    self.ctrl_alt_del();
                    return;
                }
                Some(ControlKey::Delete)
            }
            RdevKey::Apps => Some(ControlKey::Apps),
            RdevKey::Cancel => Some(ControlKey::Cancel),
            RdevKey::Clear => Some(ControlKey::Clear),
            RdevKey::Kana => Some(ControlKey::Kana),
            RdevKey::Hangul => Some(ControlKey::Hangul),
            RdevKey::Junja => Some(ControlKey::Junja),
            RdevKey::Final => Some(ControlKey::Final),
            RdevKey::Hanja => Some(ControlKey::Hanja),
            RdevKey::Hanji => Some(ControlKey::Hanja),
            RdevKey::Convert => Some(ControlKey::Convert),
            RdevKey::Print => Some(ControlKey::Print),
            RdevKey::Select => Some(ControlKey::Select),
            RdevKey::Execute => Some(ControlKey::Execute),
            RdevKey::PrintScreen => Some(ControlKey::Snapshot),
            RdevKey::Help => Some(ControlKey::Help),
            RdevKey::Sleep => Some(ControlKey::Sleep),
            RdevKey::Separator => Some(ControlKey::Separator),
            RdevKey::KpReturn => Some(ControlKey::NumpadEnter),
            RdevKey::Kp0 => Some(ControlKey::Numpad0),
            RdevKey::Kp1 => Some(ControlKey::Numpad1),
            RdevKey::Kp2 => Some(ControlKey::Numpad2),
            RdevKey::Kp3 => Some(ControlKey::Numpad3),
            RdevKey::Kp4 => Some(ControlKey::Numpad4),
            RdevKey::Kp5 => Some(ControlKey::Numpad5),
            RdevKey::Kp6 => Some(ControlKey::Numpad6),
            RdevKey::Kp7 => Some(ControlKey::Numpad7),
            RdevKey::Kp8 => Some(ControlKey::Numpad8),
            RdevKey::Kp9 => Some(ControlKey::Numpad9),
            RdevKey::KpDivide => Some(ControlKey::Divide),
            RdevKey::KpMultiply => Some(ControlKey::Multiply),
            RdevKey::KpDecimal => Some(ControlKey::Decimal),
            RdevKey::KpMinus => Some(ControlKey::Subtract),
            RdevKey::KpPlus => Some(ControlKey::Add),
            RdevKey::CapsLock | RdevKey::NumLock | RdevKey::ScrollLock => {
                return;
            }
            RdevKey::Home => Some(ControlKey::Home),
            RdevKey::End => Some(ControlKey::End),
            RdevKey::Insert => Some(ControlKey::Insert),
            RdevKey::PageUp => Some(ControlKey::PageUp),
            RdevKey::PageDown => Some(ControlKey::PageDown),
            RdevKey::Pause => Some(ControlKey::Pause),
            _ => None,
        };
        let mut key_event = KeyEvent::new();
        if let Some(k) = control_key {
            key_event.set_control_key(k);
        } else {
            let mut chr = match evt.name {
                Some(ref s) => {
                    if s.len() <= 2 {
                        // exclude chinese characters
                        s.chars().next().unwrap_or('\0')
                    } else {
                        '\0'
                    }
                }
                _ => '\0',
            };
            if chr == '·' {
                // special for Chinese
                chr = '`';
            }
            if chr == '\0' {
                chr = match key {
                    RdevKey::Num1 => '1',
                    RdevKey::Num2 => '2',
                    RdevKey::Num3 => '3',
                    RdevKey::Num4 => '4',
                    RdevKey::Num5 => '5',
                    RdevKey::Num6 => '6',
                    RdevKey::Num7 => '7',
                    RdevKey::Num8 => '8',
                    RdevKey::Num9 => '9',
                    RdevKey::Num0 => '0',
                    RdevKey::KeyA => 'a',
                    RdevKey::KeyB => 'b',
                    RdevKey::KeyC => 'c',
                    RdevKey::KeyD => 'd',
                    RdevKey::KeyE => 'e',
                    RdevKey::KeyF => 'f',
                    RdevKey::KeyG => 'g',
                    RdevKey::KeyH => 'h',
                    RdevKey::KeyI => 'i',
                    RdevKey::KeyJ => 'j',
                    RdevKey::KeyK => 'k',
                    RdevKey::KeyL => 'l',
                    RdevKey::KeyM => 'm',
                    RdevKey::KeyN => 'n',
                    RdevKey::KeyO => 'o',
                    RdevKey::KeyP => 'p',
                    RdevKey::KeyQ => 'q',
                    RdevKey::KeyR => 'r',
                    RdevKey::KeyS => 's',
                    RdevKey::KeyT => 't',
                    RdevKey::KeyU => 'u',
                    RdevKey::KeyV => 'v',
                    RdevKey::KeyW => 'w',
                    RdevKey::KeyX => 'x',
                    RdevKey::KeyY => 'y',
                    RdevKey::KeyZ => 'z',
                    RdevKey::Comma => ',',
                    RdevKey::Dot => '.',
                    RdevKey::SemiColon => ';',
                    RdevKey::Quote => '\'',
                    RdevKey::LeftBracket => '[',
                    RdevKey::RightBracket => ']',
                    RdevKey::BackSlash => '\\',
                    RdevKey::Minus => '-',
                    RdevKey::Equal => '=',
                    RdevKey::BackQuote => '`',
                    _ => '\0',
                }
            }
            if chr != '\0' {
                if chr == 'l' && is_win && command {
                    self.lock_screen();
                    return;
                }
                key_event.set_chr(chr as _);
            } else {
                log::error!("Unknown key {:?}", evt);
                return;
            }
        }

        self.legacy_modifiers(&mut key_event, alt, ctrl, shift, command);

        if down_or_up == true {
            key_event.down = true;
        }
        self.send_key_event(key_event, KeyboardMode::Legacy)
    }

    fn key_down_or_up(&mut self, down_or_up: bool, key: RdevKey, evt: Event) {
        // Call different functions according to keyboard mode.
        let mode = match self.get_keyboard_mode().as_str() {
            "map" => KeyboardMode::Map,
            "legacy" => KeyboardMode::Legacy,
            "translate" => KeyboardMode::Translate,
            _ => KeyboardMode::Legacy,
        };

        match mode {
            KeyboardMode::Map => {
                if down_or_up == true {
                    TO_RELEASE.lock().unwrap().insert(key);
                } else {
                    TO_RELEASE.lock().unwrap().remove(&key);
                }
                self.map_keyboard_mode(down_or_up, key, Some(evt));
            }
            KeyboardMode::Legacy => self.legacy_keyboard_mode(down_or_up, key, evt),
            KeyboardMode::Translate => {
                self.translate_keyboard_mode(down_or_up, key, evt);
            }
            _ => self.legacy_keyboard_mode(down_or_up, key, evt),
        }
    }

    #[inline]
    fn set_cursor_id(&mut self, id: String) {
        self.call("setCursorId", &make_args!(id));
    }

    #[inline]
    fn set_cursor_position(&mut self, cd: CursorPosition) {
        self.call("setCursorPosition", &make_args!(cd.x, cd.y));
    }

    #[inline]
    fn call(&self, func: &str, args: &[Value]) {
        let r = self.read().unwrap();
        if let Some(ref e) = r.element {
            allow_err!(e.call_method(func, args));
        }
    }

    #[inline]
    fn call2(&self, func: &str, args: &[Value]) {
        let r = self.read().unwrap();
        if let Some(ref e) = r.element {
            allow_err!(e.call_method(func, &super::value_crash_workaround(args)[..]));
        }
    }

    #[inline]
    fn set_display(&self, x: i32, y: i32, w: i32, h: i32) {
        self.call("setDisplay", &make_args!(x, y, w, h));
    }
}

const MILLI1: Duration = Duration::from_millis(1);

async fn start_one_port_forward(
    handler: Handler,
    port: i32,
    remote_host: String,
    remote_port: i32,
    receiver: mpsc::UnboundedReceiver<Data>,
    key: &str,
    token: &str,
) {
    handler.lc.write().unwrap().port_forward = (remote_host, remote_port);
    if let Err(err) = crate::port_forward::listen(
        handler.id.clone(),
        handler.password.clone(),
        port,
        handler.clone(),
        receiver,
        key,
        token,
    )
    .await
    {
        handler.on_error(&format!("Failed to listen on {}: {}", port, err));
    }
    log::info!("port forward (:{}) exit", port);
}

#[tokio::main(flavor = "current_thread")]
async fn io_loop(handler: Handler) {
    let (sender, mut receiver) = mpsc::unbounded_channel::<Data>();
    handler.write().unwrap().sender = Some(sender.clone());
    let mut options = crate::ipc::get_options_async().await;
    let mut key = options.remove("key").unwrap_or("".to_owned());
    let token = LocalConfig::get_option("access_token");
    if key.is_empty() {
        key = crate::platform::get_license_key();
    }
    if handler.is_port_forward() {
        if handler.is_rdp() {
            let port = handler
                .get_option("rdp_port".to_owned())
                .parse::<i32>()
                .unwrap_or(3389);
            std::env::set_var(
                "rdp_username",
                handler.get_option("rdp_username".to_owned()),
            );
            std::env::set_var(
                "rdp_password",
                handler.get_option("rdp_password".to_owned()),
            );
            log::info!("Remote rdp port: {}", port);
            start_one_port_forward(handler, 0, "".to_owned(), port, receiver, &key, &token).await;
        } else if handler.args.len() == 0 {
            let pfs = handler.lc.read().unwrap().port_forwards.clone();
            let mut queues = HashMap::<i32, mpsc::UnboundedSender<Data>>::new();
            for d in pfs {
                sender.send(Data::AddPortForward(d)).ok();
            }
            loop {
                match receiver.recv().await {
                    Some(Data::AddPortForward((port, remote_host, remote_port))) => {
                        if port <= 0 || remote_port <= 0 {
                            continue;
                        }
                        let (sender, receiver) = mpsc::unbounded_channel::<Data>();
                        queues.insert(port, sender);
                        let handler = handler.clone();
                        let key = key.clone();
                        let token = token.clone();
                        tokio::spawn(async move {
                            start_one_port_forward(
                                handler,
                                port,
                                remote_host,
                                remote_port,
                                receiver,
                                &key,
                                &token,
                            )
                            .await;
                        });
                    }
                    Some(Data::RemovePortForward(port)) => {
                        if let Some(s) = queues.remove(&port) {
                            s.send(Data::Close).ok();
                        }
                    }
                    Some(Data::Close) => {
                        break;
                    }
                    Some(d) => {
                        for (_, s) in queues.iter() {
                            s.send(d.clone()).ok();
                        }
                    }
                    _ => {}
                }
            }
        } else {
            let port = handler.args[0].parse::<i32>().unwrap_or(0);
            if handler.args.len() != 3
                || handler.args[2].parse::<i32>().unwrap_or(0) <= 0
                || port <= 0
            {
                handler.on_error("Invalid arguments, usage:<br><br> rustdesk --port-forward remote-id listen-port remote-host remote-port");
            }
            let remote_host = handler.args[1].clone();
            let remote_port = handler.args[2].parse::<i32>().unwrap_or(0);
            start_one_port_forward(
                handler,
                port,
                remote_host,
                remote_port,
                receiver,
                &key,
                &token,
            )
            .await;
        }
        return;
    }
    let frame_count = Arc::new(AtomicUsize::new(0));
    let frame_count_cl = frame_count.clone();
    let (video_sender, audio_sender) = start_video_audio_threads(move |data: &[u8]| {
        frame_count_cl.fetch_add(1, Ordering::Relaxed);
        VIDEO
            .lock()
            .unwrap()
            .as_mut()
            .map(|v| v.render_frame(data).ok());
    });

    let mut remote = Remote {
        handler,
        video_sender,
        audio_sender,
        receiver,
        sender,
        old_clipboard: Default::default(),
        read_jobs: Vec::new(),
        write_jobs: Vec::new(),
        remove_jobs: Default::default(),
        timer: time::interval(SEC30),
        last_update_jobs_status: (Instant::now(), Default::default()),
        first_frame: false,
        #[cfg(windows)]
        clipboard_file_context: None,
        data_count: Arc::new(AtomicUsize::new(0)),
        frame_count,
        video_format: CodecFormat::Unknown,
    };
    remote.io_loop(&key, &token).await;
    remote.sync_jobs_status_to_local().await;
}

struct RemoveJob {
    files: Vec<FileEntry>,
    path: String,
    sep: &'static str,
    is_remote: bool,
    no_confirm: bool,
    last_update_job_status: Instant,
}

impl RemoveJob {
    fn new(files: Vec<FileEntry>, path: String, sep: &'static str, is_remote: bool) -> Self {
        Self {
            files,
            path,
            sep,
            is_remote,
            no_confirm: false,
            last_update_job_status: Instant::now(),
        }
    }

    pub fn _gen_meta(&self) -> RemoveJobMeta {
        RemoveJobMeta {
            path: self.path.clone(),
            is_remote: self.is_remote,
            no_confirm: self.no_confirm,
        }
    }
}

struct Remote {
    handler: Handler,
    video_sender: MediaSender,
    audio_sender: MediaSender,
    receiver: mpsc::UnboundedReceiver<Data>,
    sender: mpsc::UnboundedSender<Data>,
    old_clipboard: Arc<Mutex<String>>,
    read_jobs: Vec<fs::TransferJob>,
    write_jobs: Vec<fs::TransferJob>,
    remove_jobs: HashMap<i32, RemoveJob>,
    timer: Interval,
    last_update_jobs_status: (Instant, HashMap<i32, u64>),
    first_frame: bool,
    #[cfg(windows)]
    clipboard_file_context: Option<Box<CliprdrClientContext>>,
    data_count: Arc<AtomicUsize>,
    frame_count: Arc<AtomicUsize>,
    video_format: CodecFormat,
}

impl Remote {
    async fn io_loop(&mut self, key: &str, token: &str) {
        let stop_clipboard = self.start_clipboard();
        let mut last_recv_time = Instant::now();
        let mut received = false;
        let conn_type = if self.handler.is_file_transfer() {
            ConnType::FILE_TRANSFER
        } else {
            ConnType::default()
        };
        match Client::start(
            &self.handler.id,
            key,
            token,
            conn_type,
            self.handler.clone(),
        )
        .await
        {
            Ok((mut peer, direct)) => {
                SERVER_KEYBOARD_ENABLED.store(true, Ordering::SeqCst);
                SERVER_CLIPBOARD_ENABLED.store(true, Ordering::SeqCst);
                SERVER_FILE_TRANSFER_ENABLED.store(true, Ordering::SeqCst);
                self.handler
                    .call("setConnectionType", &make_args!(peer.is_secured(), direct));

                // just build for now
                #[cfg(not(windows))]
                let (_tx_holder, mut rx_clip_client) = mpsc::unbounded_channel::<i32>();
                #[cfg(windows)]
                let mut rx_clip_client = get_rx_clip_client().lock().await;

                let mut status_timer = time::interval(Duration::new(1, 0));

                loop {
                    tokio::select! {
                        res = peer.next() => {
                            if let Some(res) = res {
                                match res {
                                    Err(err) => {
                                        log::error!("Connection closed: {}", err);
                                        self.handler.set_force_relay(direct, received);
                                        self.handler.msgbox("error", "Connection Error", &err.to_string());
                                        break;
                                    }
                                    Ok(ref bytes) => {
                                        last_recv_time = Instant::now();
                                        received = true;
                                        self.data_count.fetch_add(bytes.len(), Ordering::Relaxed);
                                        if !self.handle_msg_from_peer(bytes, &mut peer).await {
                                            break
                                        }
                                    }
                                }
                            } else {
                                if self.handler.is_restarting_remote_device() {
                                    log::info!("Restart remote device");
                                    self.handler.msgbox("restarting", "Restarting Remote Device", "remote_restarting_tip");
                                } else {
                                    log::info!("Reset by the peer");
                                    self.handler.msgbox("error", "Connection Error", "Reset by the peer");
                                }
                                break;
                            }
                        }
                        d = self.receiver.recv() => {
                            if let Some(d) = d {
                                if !self.handle_msg_from_ui(d, &mut peer).await {
                                    break;
                                }
                            }
                        }
                        _msg = rx_clip_client.recv() => {
                            #[cfg(windows)]
                            match _msg {
                                Some((_, clip)) => {
                                    allow_err!(peer.send(&clip_2_msg(clip)).await);
                                }
                                None => {
                                    // unreachable!()
                                }
                            }
                        }
                        _ = self.timer.tick() => {
                            if last_recv_time.elapsed() >= SEC30 {
                                self.handler.msgbox("error", "Connection Error", "Timeout");
                                break;
                            }
                            if !self.read_jobs.is_empty() {
                                if let Err(err) = fs::handle_read_jobs(&mut self.read_jobs, &mut peer).await {
                                    self.handler.msgbox("error", "Connection Error", &err.to_string());
                                    break;
                                }
                                self.update_jobs_status();
                            } else {
                                self.timer = time::interval_at(Instant::now() + SEC30, SEC30);
                            }
                        }
                        _ = status_timer.tick() => {
                            let speed = self.data_count.swap(0, Ordering::Relaxed);
                            let speed = format!("{:.2}kB/s", speed as f32 / 1024 as f32);
                            let fps = self.frame_count.swap(0, Ordering::Relaxed) as _;
                            self.handler.update_quality_status(QualityStatus {
                                speed:Some(speed),
                                fps:Some(fps),
                                ..Default::default()
                            });
                        }
                    }
                }
                log::debug!("Exit io_loop of id={}", self.handler.id);
            }
            Err(err) => {
                self.handler
                    .msgbox("error", "Connection Error", &err.to_string());
            }
        }
        if let Some(stop) = stop_clipboard {
            stop.send(()).ok();
        }
        SERVER_KEYBOARD_ENABLED.store(false, Ordering::SeqCst);
        SERVER_CLIPBOARD_ENABLED.store(false, Ordering::SeqCst);
        SERVER_FILE_TRANSFER_ENABLED.store(false, Ordering::SeqCst);
    }

    fn handle_job_status(&mut self, id: i32, file_num: i32, err: Option<String>) {
        if let Some(job) = self.remove_jobs.get_mut(&id) {
            if job.no_confirm {
                let file_num = (file_num + 1) as usize;
                if file_num < job.files.len() {
                    let path = format!("{}{}{}", job.path, job.sep, job.files[file_num].name);
                    self.sender
                        .send(Data::RemoveFile((id, path, file_num as i32, job.is_remote)))
                        .ok();
                    let elapsed = job.last_update_job_status.elapsed().as_millis() as i32;
                    if elapsed >= 1000 {
                        job.last_update_job_status = Instant::now();
                    } else {
                        return;
                    }
                } else {
                    self.remove_jobs.remove(&id);
                }
            }
        }
        if let Some(err) = err {
            self.handler
                .call("jobError", &make_args!(id, err, file_num));
        } else {
            self.handler.call("jobDone", &make_args!(id, file_num));
        }
    }

    fn start_clipboard(&mut self) -> Option<std::sync::mpsc::Sender<()>> {
        if self.handler.is_file_transfer() || self.handler.is_port_forward() {
            return None;
        }
        let (tx, rx) = std::sync::mpsc::channel();
        let old_clipboard = self.old_clipboard.clone();
        let tx_protobuf = self.sender.clone();
        let lc = self.handler.lc.clone();
        match ClipboardContext::new() {
            Ok(mut ctx) => {
                // ignore clipboard update before service start
                check_clipboard(&mut ctx, Some(&old_clipboard));
                std::thread::spawn(move || loop {
                    std::thread::sleep(Duration::from_millis(CLIPBOARD_INTERVAL));
                    match rx.try_recv() {
                        Ok(_) | Err(std::sync::mpsc::TryRecvError::Disconnected) => {
                            log::debug!("Exit clipboard service of client");
                            break;
                        }
                        _ => {}
                    }
                    if !SERVER_CLIPBOARD_ENABLED.load(Ordering::SeqCst)
                        || !SERVER_KEYBOARD_ENABLED.load(Ordering::SeqCst)
                        || lc.read().unwrap().disable_clipboard
                    {
                        continue;
                    }
                    if let Some(msg) = check_clipboard(&mut ctx, Some(&old_clipboard)) {
                        tx_protobuf.send(Data::Message(msg)).ok();
                    }
                });
            }
            Err(err) => {
                log::error!("Failed to start clipboard service of client: {}", err);
            }
        }
        Some(tx)
    }

    async fn load_last_jobs(&mut self) {
        log::info!("start load last jobs");
        self.handler.call("clearAllJobs", &make_args!());
        let pc = self.handler.load_config();
        if pc.transfer.write_jobs.is_empty() && pc.transfer.read_jobs.is_empty() {
            // no last jobs
            return;
        }
        // TODO: can add a confirm dialog
        let mut cnt = 1;
        for job_str in pc.transfer.read_jobs.iter() {
            let job: Result<TransferJobMeta, serde_json::Error> = serde_json::from_str(&job_str);
            if let Ok(job) = job {
                self.handler.call(
                    "addJob",
                    &make_args!(
                        cnt,
                        job.to.clone(),
                        job.remote.clone(),
                        job.file_num,
                        job.show_hidden,
                        false
                    ),
                );
                cnt += 1;
                println!("restore read_job: {:?}", job);
            }
        }
        for job_str in pc.transfer.write_jobs.iter() {
            let job: Result<TransferJobMeta, serde_json::Error> = serde_json::from_str(&job_str);
            if let Ok(job) = job {
                self.handler.call(
                    "addJob",
                    &make_args!(
                        cnt,
                        job.remote.clone(),
                        job.to.clone(),
                        job.file_num,
                        job.show_hidden,
                        true
                    ),
                );
                cnt += 1;
                println!("restore write_job: {:?}", job);
            }
        }
        self.handler.call("updateTransferList", &make_args!());
    }

    async fn handle_msg_from_ui(&mut self, data: Data, peer: &mut Stream) -> bool {
        match data {
            Data::Close => {
                let mut misc = Misc::new();
                misc.set_close_reason("".to_owned());
                let mut msg = Message::new();
                msg.set_misc(misc);
                allow_err!(peer.send(&msg).await);
                return false;
            }
            Data::Login((password, remember)) => {
                self.handler
                    .handle_login_from_ui(password, remember, peer)
                    .await;
            }
            Data::ToggleClipboardFile => {
                self.check_clipboard_file_context();
            }
            Data::Message(msg) => {
                allow_err!(peer.send(&msg).await);
            }
            Data::SendFiles((id, path, to, file_num, include_hidden, is_remote)) => {
                log::info!("send files, is remote {}", is_remote);
                let od = can_enable_overwrite_detection(self.handler.lc.read().unwrap().version);
                if is_remote {
                    log::debug!("New job {}, write to {} from remote {}", id, to, path);
                    self.write_jobs.push(fs::TransferJob::new_write(
                        id,
                        path.clone(),
                        to,
                        file_num,
                        include_hidden,
                        is_remote,
                        Vec::new(),
                        od,
                    ));
                    allow_err!(
                        peer.send(&fs::new_send(id, path, file_num, include_hidden))
                            .await
                    );
                } else {
                    match fs::TransferJob::new_read(
                        id,
                        to.clone(),
                        path.clone(),
                        file_num,
                        include_hidden,
                        is_remote,
                        od,
                    ) {
                        Err(err) => {
                            self.handle_job_status(id, -1, Some(err.to_string()));
                        }
                        Ok(job) => {
                            log::debug!(
                                "New job {}, read {} to remote {}, {} files",
                                id,
                                path,
                                to,
                                job.files().len()
                            );
                            let m = make_fd(job.id(), job.files(), true);
                            self.handler.call("updateFolderFiles", &make_args!(m));
                            #[cfg(not(windows))]
                            let files = job.files().clone();
                            #[cfg(windows)]
                            let mut files = job.files().clone();
                            #[cfg(windows)]
                            if self.handler.peer_platform() != "Windows" {
                                // peer is not windows, need transform \ to /
                                fs::transform_windows_path(&mut files);
                            }
                            self.read_jobs.push(job);
                            self.timer = time::interval(MILLI1);
                            allow_err!(peer.send(&fs::new_receive(id, to, file_num, files)).await);
                        }
                    }
                }
            }
            Data::AddJob((id, path, to, file_num, include_hidden, is_remote)) => {
                let od = can_enable_overwrite_detection(self.handler.lc.read().unwrap().version);
                if is_remote {
                    log::debug!(
                        "new write waiting job {}, write to {} from remote {}",
                        id,
                        to,
                        path
                    );
                    let mut job = fs::TransferJob::new_write(
                        id,
                        path.clone(),
                        to,
                        file_num,
                        include_hidden,
                        is_remote,
                        Vec::new(),
                        od,
                    );
                    job.is_last_job = true;
                    self.write_jobs.push(job);
                } else {
                    match fs::TransferJob::new_read(
                        id,
                        to.clone(),
                        path.clone(),
                        file_num,
                        include_hidden,
                        is_remote,
                        od,
                    ) {
                        Err(err) => {
                            self.handle_job_status(id, -1, Some(err.to_string()));
                        }
                        Ok(mut job) => {
                            log::debug!(
                                "new read waiting job {}, read {} to remote {}, {} files",
                                id,
                                path,
                                to,
                                job.files().len()
                            );
                            let m = make_fd(job.id(), job.files(), true);
                            self.handler.call("updateFolderFiles", &make_args!(m));
                            job.is_last_job = true;
                            self.read_jobs.push(job);
                            self.timer = time::interval(MILLI1);
                        }
                    }
                }
            }
            Data::ResumeJob((id, is_remote)) => {
                if is_remote {
                    if let Some(job) = get_job(id, &mut self.write_jobs) {
                        job.is_last_job = false;
                        allow_err!(
                            peer.send(&fs::new_send(
                                id,
                                job.remote.clone(),
                                job.file_num,
                                job.show_hidden
                            ))
                            .await
                        );
                    }
                } else {
                    if let Some(job) = get_job(id, &mut self.read_jobs) {
                        job.is_last_job = false;
                        allow_err!(
                            peer.send(&fs::new_receive(
                                id,
                                job.path.to_string_lossy().to_string(),
                                job.file_num,
                                job.files.clone()
                            ))
                            .await
                        );
                    }
                }
            }
            Data::SetNoConfirm(id) => {
                if let Some(job) = self.remove_jobs.get_mut(&id) {
                    job.no_confirm = true;
                }
            }
            Data::ConfirmDeleteFiles((id, file_num)) => {
                if let Some(job) = self.remove_jobs.get_mut(&id) {
                    let i = file_num as usize;
                    if i < job.files.len() {
                        self.handler.call(
                            "confirmDeleteFiles",
                            &make_args!(id, file_num, job.files[i].name.clone()),
                        );
                    }
                }
            }
            Data::SetConfirmOverrideFile((id, file_num, need_override, remember, is_upload)) => {
                if is_upload {
                    if let Some(job) = fs::get_job(id, &mut self.read_jobs) {
                        if remember {
                            job.set_overwrite_strategy(Some(need_override));
                        }
                        job.confirm(&FileTransferSendConfirmRequest {
                            id,
                            file_num,
                            union: if need_override {
                                Some(file_transfer_send_confirm_request::Union::OffsetBlk(0))
                            } else {
                                Some(file_transfer_send_confirm_request::Union::Skip(true))
                            },
                            ..Default::default()
                        });
                    }
                } else {
                    if let Some(job) = fs::get_job(id, &mut self.write_jobs) {
                        if remember {
                            job.set_overwrite_strategy(Some(need_override));
                        }
                        let mut msg = Message::new();
                        let mut file_action = FileAction::new();
                        file_action.set_send_confirm(FileTransferSendConfirmRequest {
                            id,
                            file_num,
                            union: if need_override {
                                Some(file_transfer_send_confirm_request::Union::OffsetBlk(0))
                            } else {
                                Some(file_transfer_send_confirm_request::Union::Skip(true))
                            },
                            ..Default::default()
                        });
                        msg.set_file_action(file_action);
                        allow_err!(peer.send(&msg).await);
                    }
                }
            }
            Data::RemoveDirAll((id, path, is_remote, include_hidden)) => {
                let sep = self.handler.get_path_sep(is_remote);
                if is_remote {
                    let mut msg_out = Message::new();
                    let mut file_action = FileAction::new();
                    file_action.set_all_files(ReadAllFiles {
                        id,
                        path: path.clone(),
                        include_hidden,
                        ..Default::default()
                    });
                    msg_out.set_file_action(file_action);
                    allow_err!(peer.send(&msg_out).await);
                    self.remove_jobs
                        .insert(id, RemoveJob::new(Vec::new(), path, sep, is_remote));
                } else {
                    match fs::get_recursive_files(&path, include_hidden) {
                        Ok(entries) => {
                            let m = make_fd(id, &entries, true);
                            self.handler.call("updateFolderFiles", &make_args!(m));
                            self.remove_jobs
                                .insert(id, RemoveJob::new(entries, path, sep, is_remote));
                        }
                        Err(err) => {
                            self.handle_job_status(id, -1, Some(err.to_string()));
                        }
                    }
                }
            }
            Data::CancelJob(id) => {
                let mut msg_out = Message::new();
                let mut file_action = FileAction::new();
                file_action.set_cancel(FileTransferCancel {
                    id: id,
                    ..Default::default()
                });
                msg_out.set_file_action(file_action);
                allow_err!(peer.send(&msg_out).await);
                if let Some(job) = fs::get_job(id, &mut self.write_jobs) {
                    job.remove_download_file();
                    fs::remove_job(id, &mut self.write_jobs);
                }
                fs::remove_job(id, &mut self.read_jobs);
                self.remove_jobs.remove(&id);
            }
            Data::RemoveDir((id, path)) => {
                let mut msg_out = Message::new();
                let mut file_action = FileAction::new();
                file_action.set_remove_dir(FileRemoveDir {
                    id,
                    path,
                    recursive: true,
                    ..Default::default()
                });
                msg_out.set_file_action(file_action);
                allow_err!(peer.send(&msg_out).await);
            }
            Data::RemoveFile((id, path, file_num, is_remote)) => {
                if is_remote {
                    let mut msg_out = Message::new();
                    let mut file_action = FileAction::new();
                    file_action.set_remove_file(FileRemoveFile {
                        id,
                        path,
                        file_num,
                        ..Default::default()
                    });
                    msg_out.set_file_action(file_action);
                    allow_err!(peer.send(&msg_out).await);
                } else {
                    match fs::remove_file(&path) {
                        Err(err) => {
                            self.handle_job_status(id, file_num, Some(err.to_string()));
                        }
                        Ok(()) => {
                            self.handle_job_status(id, file_num, None);
                        }
                    }
                }
            }
            Data::CreateDir((id, path, is_remote)) => {
                if is_remote {
                    let mut msg_out = Message::new();
                    let mut file_action = FileAction::new();
                    file_action.set_create(FileDirCreate {
                        id,
                        path,
                        ..Default::default()
                    });
                    msg_out.set_file_action(file_action);
                    allow_err!(peer.send(&msg_out).await);
                } else {
                    match fs::create_dir(&path) {
                        Err(err) => {
                            self.handle_job_status(id, -1, Some(err.to_string()));
                        }
                        Ok(()) => {
                            self.handle_job_status(id, -1, None);
                        }
                    }
                }
            }
            _ => {}
        }
        true
    }

    #[inline]
    fn update_job_status(
        job: &fs::TransferJob,
        elapsed: i32,
        last_update_jobs_status: &mut (Instant, HashMap<i32, u64>),
        handler: &mut Handler,
    ) {
        if elapsed <= 0 {
            return;
        }
        let transferred = job.transferred();
        let last_transferred = {
            if let Some(v) = last_update_jobs_status.1.get(&job.id()) {
                v.to_owned()
            } else {
                0
            }
        };
        last_update_jobs_status.1.insert(job.id(), transferred);
        let speed = (transferred - last_transferred) as f64 / (elapsed as f64 / 1000.);
        let file_num = job.file_num() - 1;
        handler.call(
            "jobProgress",
            &make_args!(job.id(), file_num, speed, job.finished_size() as f64),
        );
    }

    fn update_jobs_status(&mut self) {
        let elapsed = self.last_update_jobs_status.0.elapsed().as_millis() as i32;
        if elapsed >= 1000 {
            for job in self.read_jobs.iter() {
                Self::update_job_status(
                    job,
                    elapsed,
                    &mut self.last_update_jobs_status,
                    &mut self.handler,
                );
            }
            for job in self.write_jobs.iter() {
                Self::update_job_status(
                    job,
                    elapsed,
                    &mut self.last_update_jobs_status,
                    &mut self.handler,
                );
            }
            self.last_update_jobs_status.0 = Instant::now();
        }
    }

    async fn sync_jobs_status_to_local(&mut self) -> bool {
        log::info!("sync transfer job status");
        let mut config: PeerConfig = self.handler.load_config();
        let mut transfer_metas = TransferSerde::default();
        for job in self.read_jobs.iter() {
            let json_str = serde_json::to_string(&job.gen_meta()).unwrap_or_default();
            transfer_metas.read_jobs.push(json_str);
        }
        for job in self.write_jobs.iter() {
            let json_str = serde_json::to_string(&job.gen_meta()).unwrap_or_default();
            transfer_metas.write_jobs.push(json_str);
        }
        log::info!("meta: {:?}", transfer_metas);
        config.transfer = transfer_metas;
        self.handler.save_config(config);
        true
    }

    async fn send_opts_after_login(&self, peer: &mut Stream) {
        if let Some(opts) = self
            .handler
            .lc
            .read()
            .unwrap()
            .get_option_message_after_login()
        {
            let mut misc = Misc::new();
            misc.set_option(opts);
            let mut msg_out = Message::new();
            msg_out.set_misc(misc);
            allow_err!(peer.send(&msg_out).await);
        }
    }

    async fn handle_msg_from_peer(&mut self, data: &[u8], peer: &mut Stream) -> bool {
        if let Ok(msg_in) = Message::parse_from_bytes(&data) {
            match msg_in.union {
                Some(message::Union::VideoFrame(vf)) => {
                    if !self.first_frame {
                        self.first_frame = true;
                        self.handler.call2("closeSuccess", &make_args!());
                        self.handler.call("adaptSize", &make_args!());
                        self.send_opts_after_login(peer).await;
                    }
                    let incomming_format = CodecFormat::from(&vf);
                    if self.video_format != incomming_format {
                        self.video_format = incomming_format.clone();
                        self.handler.update_quality_status(QualityStatus {
                            codec_format: Some(incomming_format),
                            ..Default::default()
                        })
                    };
                    self.video_sender.send(MediaData::VideoFrame(vf)).ok();
                }
                Some(message::Union::Hash(hash)) => {
                    self.handler
                        .handle_hash(&self.handler.password.clone(), hash, peer)
                        .await;
                }
                Some(message::Union::LoginResponse(lr)) => match lr.union {
                    Some(login_response::Union::Error(err)) => {
                        if !self.handler.handle_login_error(&err) {
                            return false;
                        }
                    }
                    Some(login_response::Union::PeerInfo(pi)) => {
                        self.handler.handle_peer_info(pi);
                        self.check_clipboard_file_context();
                        if !(self.handler.is_file_transfer()
                            || self.handler.is_port_forward()
                            || !SERVER_CLIPBOARD_ENABLED.load(Ordering::SeqCst)
                            || !SERVER_KEYBOARD_ENABLED.load(Ordering::SeqCst)
                            || self.handler.lc.read().unwrap().disable_clipboard)
                        {
                            let txt = self.old_clipboard.lock().unwrap().clone();
                            if !txt.is_empty() {
                                let msg_out = crate::create_clipboard_msg(txt);
                                let sender = self.sender.clone();
                                tokio::spawn(async move {
                                    // due to clipboard service interval time
                                    sleep(common::CLIPBOARD_INTERVAL as f32 / 1_000.).await;
                                    sender.send(Data::Message(msg_out)).ok();
                                });
                            }
                        }

                        if self.handler.is_file_transfer() {
                            self.load_last_jobs().await;
                        }
                    }
                    _ => {}
                },
                Some(message::Union::CursorData(cd)) => {
                    self.handler.set_cursor_data(cd);
                }
                Some(message::Union::CursorId(id)) => {
                    self.handler.set_cursor_id(id.to_string());
                }
                Some(message::Union::CursorPosition(cp)) => {
                    self.handler.set_cursor_position(cp);
                }
                Some(message::Union::Clipboard(cb)) => {
                    if !self.handler.lc.read().unwrap().disable_clipboard {
                        update_clipboard(cb, Some(&self.old_clipboard));
                    }
                }
                #[cfg(windows)]
                Some(message::Union::Cliprdr(clip)) => {
                    if !self.handler.lc.read().unwrap().disable_clipboard {
                        if let Some(context) = &mut self.clipboard_file_context {
                            if let Some(clip) = msg_2_clip(clip) {
                                server_clip_file(context, 0, clip);
                            }
                        }
                    }
                }
                Some(message::Union::FileResponse(fr)) => {
                    match fr.union {
                        Some(file_response::Union::Dir(fd)) => {
                            #[cfg(windows)]
                            let entries = fd.entries.to_vec();
                            #[cfg(not(windows))]
                            let mut entries = fd.entries.to_vec();
                            #[cfg(not(windows))]
                            {
                                if self.handler.peer_platform() == "Windows" {
                                    fs::transform_windows_path(&mut entries);
                                }
                            }
                            let mut m = make_fd(fd.id, &entries, fd.id > 0);
                            if fd.id <= 0 {
                                m.set_item("path", fd.path);
                            }
                            self.handler.call("updateFolderFiles", &make_args!(m));
                            if let Some(job) = fs::get_job(fd.id, &mut self.write_jobs) {
                                log::info!("job set_files: {:?}", entries);
                                job.set_files(entries);
                            } else if let Some(job) = self.remove_jobs.get_mut(&fd.id) {
                                job.files = entries;
                            }
                        }
                        Some(file_response::Union::Digest(digest)) => {
                            if digest.is_upload {
                                if let Some(job) = fs::get_job(digest.id, &mut self.read_jobs) {
                                    if let Some(file) = job.files().get(digest.file_num as usize) {
                                        let read_path = get_string(&job.join(&file.name));
                                        let overwrite_strategy = job.default_overwrite_strategy();
                                        if let Some(overwrite) = overwrite_strategy {
                                            let req = FileTransferSendConfirmRequest {
                                                id: digest.id,
                                                file_num: digest.file_num,
                                                union: Some(if overwrite {
                                                    file_transfer_send_confirm_request::Union::OffsetBlk(0)
                                                } else {
                                                    file_transfer_send_confirm_request::Union::Skip(
                                                        true,
                                                    )
                                                }),
                                                ..Default::default()
                                            };
                                            job.confirm(&req);
                                            let msg = new_send_confirm(req);
                                            allow_err!(peer.send(&msg).await);
                                        } else {
                                            self.handler.call(
                                                "overrideFileConfirm",
                                                &make_args!(
                                                    digest.id,
                                                    digest.file_num,
                                                    read_path,
                                                    true
                                                ),
                                            );
                                        }
                                    }
                                }
                            } else {
                                if let Some(job) = fs::get_job(digest.id, &mut self.write_jobs) {
                                    if let Some(file) = job.files().get(digest.file_num as usize) {
                                        let write_path = get_string(&job.join(&file.name));
                                        let overwrite_strategy = job.default_overwrite_strategy();
                                        match fs::is_write_need_confirmation(&write_path, &digest) {
                                            Ok(res) => match res {
                                                DigestCheckResult::IsSame => {
                                                    let msg= new_send_confirm(FileTransferSendConfirmRequest {
                                                        id: digest.id,
                                                        file_num: digest.file_num,
                                                        union: Some(file_transfer_send_confirm_request::Union::Skip(true)),
                                                        ..Default::default()
                                                    });
                                                    allow_err!(peer.send(&msg).await);
                                                }
                                                DigestCheckResult::NeedConfirm(digest) => {
                                                    if let Some(overwrite) = overwrite_strategy {
                                                        let msg = new_send_confirm(
                                                            FileTransferSendConfirmRequest {
                                                                id: digest.id,
                                                                file_num: digest.file_num,
                                                                union: Some(if overwrite {
                                                                    file_transfer_send_confirm_request::Union::OffsetBlk(0)
                                                                } else {
                                                                    file_transfer_send_confirm_request::Union::Skip(true)
                                                                }),
                                                                ..Default::default()
                                                            },
                                                        );
                                                        allow_err!(peer.send(&msg).await);
                                                    } else {
                                                        self.handler.call(
                                                            "overrideFileConfirm",
                                                            &make_args!(
                                                                digest.id,
                                                                digest.file_num,
                                                                write_path,
                                                                false
                                                            ),
                                                        );
                                                    }
                                                }
                                                DigestCheckResult::NoSuchFile => {
                                                    let msg = new_send_confirm(
                                                    FileTransferSendConfirmRequest {
                                                        id: digest.id,
                                                        file_num: digest.file_num,
                                                        union: Some(file_transfer_send_confirm_request::Union::OffsetBlk(0)),
                                                        ..Default::default()
                                                    },
                                                );
                                                    allow_err!(peer.send(&msg).await);
                                                }
                                            },
                                            Err(err) => {
                                                println!("error recving digest: {}", err);
                                            }
                                        }
                                    }
                                }
                            }
                        }
                        Some(file_response::Union::Block(block)) => {
                            log::info!(
                                "file response block, file id:{}, file num: {}",
                                block.id,
                                block.file_num
                            );
                            if let Some(job) = fs::get_job(block.id, &mut self.write_jobs) {
                                if let Err(_err) = job.write(block, None).await {
                                    // to-do: add "skip" for writing job
                                }
                                self.update_jobs_status();
                            }
                        }
                        Some(file_response::Union::Done(d)) => {
                            if let Some(job) = fs::get_job(d.id, &mut self.write_jobs) {
                                job.modify_time();
                                fs::remove_job(d.id, &mut self.write_jobs);
                            }
                            self.handle_job_status(d.id, d.file_num, None);
                        }
                        Some(file_response::Union::Error(e)) => {
                            self.handle_job_status(e.id, e.file_num, Some(e.error));
                        }
                        _ => {}
                    }
                }
                Some(message::Union::Misc(misc)) => match misc.union {
                    Some(misc::Union::AudioFormat(f)) => {
                        self.audio_sender.send(MediaData::AudioFormat(f)).ok();
                    }
                    Some(misc::Union::ChatMessage(c)) => {
                        self.handler.call("newMessage", &make_args!(c.text));
                    }
                    Some(misc::Union::PermissionInfo(p)) => {
                        log::info!("Change permission {:?} -> {}", p.permission, p.enabled);
                        match p.permission.enum_value_or_default() {
                            Permission::Keyboard => {
                                SERVER_KEYBOARD_ENABLED.store(p.enabled, Ordering::SeqCst);
                                self.handler
                                    .call2("setPermission", &make_args!("keyboard", p.enabled));
                            }
                            Permission::Clipboard => {
                                SERVER_CLIPBOARD_ENABLED.store(p.enabled, Ordering::SeqCst);
                                self.handler
                                    .call2("setPermission", &make_args!("clipboard", p.enabled));
                            }
                            Permission::Audio => {
                                self.handler
                                    .call2("setPermission", &make_args!("audio", p.enabled));
                            }
                            Permission::File => {
                                SERVER_FILE_TRANSFER_ENABLED.store(p.enabled, Ordering::SeqCst);
                                if !p.enabled && self.handler.is_file_transfer() {
                                    return true;
                                }
                                self.check_clipboard_file_context();
                                self.handler
                                    .call2("setPermission", &make_args!("file", p.enabled));
                            }
                            Permission::Restart => {
                                self.handler
                                    .call2("setPermission", &make_args!("restart", p.enabled));
                            }
                        }
                    }
                    Some(misc::Union::SwitchDisplay(s)) => {
                        self.handler.call("switchDisplay", &make_args!(s.display));
                        self.video_sender.send(MediaData::Reset).ok();
                        if s.width > 0 && s.height > 0 {
                            VIDEO.lock().unwrap().as_mut().map(|v| {
                                v.stop_streaming().ok();
                                let ok = v.start_streaming(
                                    (s.width, s.height),
                                    COLOR_SPACE::Rgb32,
                                    None,
                                );
                                log::info!("[video] reinitialized: {:?}", ok);
                            });
                            self.handler.set_display(s.x, s.y, s.width, s.height);
                        }
                    }
                    Some(misc::Union::CloseReason(c)) => {
                        self.handler.msgbox("error", "Connection Error", &c);
                        return false;
                    }
                    Some(misc::Union::BackNotification(notification)) => {
                        if !self.handle_back_notification(notification).await {
                            return false;
                        }
                    }
                    _ => {}
                },
                Some(message::Union::TestDelay(t)) => {
                    self.handler.handle_test_delay(t, peer).await;
                }
                Some(message::Union::AudioFrame(frame)) => {
                    if !self.handler.lc.read().unwrap().disable_audio {
                        self.audio_sender.send(MediaData::AudioFrame(frame)).ok();
                    }
                }
                Some(message::Union::FileAction(action)) => match action.union {
                    Some(file_action::Union::SendConfirm(c)) => {
                        if let Some(job) = fs::get_job(c.id, &mut self.read_jobs) {
                            job.confirm(&c);
                        }
                    }
                    _ => {}
                },
                _ => {}
            }
        }
        true
    }

    async fn handle_back_notification(&mut self, notification: BackNotification) -> bool {
        match notification.union {
            Some(back_notification::Union::BlockInputState(state)) => {
                self.handle_back_msg_block_input(
                    state.enum_value_or(back_notification::BlockInputState::BlkStateUnknown),
                )
                .await;
            }
            Some(back_notification::Union::PrivacyModeState(state)) => {
                if !self
                    .handle_back_msg_privacy_mode(
                        state.enum_value_or(back_notification::PrivacyModeState::PrvStateUnknown),
                    )
                    .await
                {
                    return false;
                }
            }
            _ => {}
        }
        true
    }

    #[inline(always)]
    fn update_block_input_state(&mut self, on: bool) {
        self.handler.call("updateBlockInputState", &make_args!(on));
    }

    async fn handle_back_msg_block_input(&mut self, state: back_notification::BlockInputState) {
        match state {
            back_notification::BlockInputState::BlkOnSucceeded => {
                self.update_block_input_state(true);
            }
            back_notification::BlockInputState::BlkOnFailed => {
                self.handler
                    .msgbox("custom-error", "Block user input", "Failed");
                self.update_block_input_state(false);
            }
            back_notification::BlockInputState::BlkOffSucceeded => {
                self.update_block_input_state(false);
            }
            back_notification::BlockInputState::BlkOffFailed => {
                self.handler
                    .msgbox("custom-error", "Unblock user input", "Failed");
            }
            _ => {}
        }
    }

    #[inline(always)]
    fn update_privacy_mode(&mut self, on: bool) {
        let mut config = self.handler.load_config();
        config.privacy_mode = on;
        self.handler.save_config(config);

        self.handler.call("updatePrivacyMode", &[]);
    }

    async fn handle_back_msg_privacy_mode(
        &mut self,
        state: back_notification::PrivacyModeState,
    ) -> bool {
        match state {
            back_notification::PrivacyModeState::PrvOnByOther => {
                self.handler.msgbox(
                    "error",
                    "Connecting...",
                    "Someone turns on privacy mode, exit",
                );
                return false;
            }
            back_notification::PrivacyModeState::PrvNotSupported => {
                self.handler
                    .msgbox("custom-error", "Privacy mode", "Unsupported");
                self.update_privacy_mode(false);
            }
            back_notification::PrivacyModeState::PrvOnSucceeded => {
                self.handler
                    .msgbox("custom-nocancel", "Privacy mode", "In privacy mode");
                self.update_privacy_mode(true);
            }
            back_notification::PrivacyModeState::PrvOnFailedDenied => {
                self.handler
                    .msgbox("custom-error", "Privacy mode", "Peer denied");
                self.update_privacy_mode(false);
            }
            back_notification::PrivacyModeState::PrvOnFailedPlugin => {
                self.handler
                    .msgbox("custom-error", "Privacy mode", "Please install plugins");
                self.update_privacy_mode(false);
            }
            back_notification::PrivacyModeState::PrvOnFailed => {
                self.handler
                    .msgbox("custom-error", "Privacy mode", "Failed");
                self.update_privacy_mode(false);
            }
            back_notification::PrivacyModeState::PrvOffSucceeded => {
                self.handler
                    .msgbox("custom-nocancel", "Privacy mode", "Out privacy mode");
                self.update_privacy_mode(false);
            }
            back_notification::PrivacyModeState::PrvOffByPeer => {
                self.handler
                    .msgbox("custom-error", "Privacy mode", "Peer exit");
                self.update_privacy_mode(false);
            }
            back_notification::PrivacyModeState::PrvOffFailed => {
                self.handler
                    .msgbox("custom-error", "Privacy mode", "Failed to turn off");
            }
            back_notification::PrivacyModeState::PrvOffUnknown => {
                self.handler
                    .msgbox("custom-error", "Privacy mode", "Turned off");
                // log::error!("Privacy mode is turned off with unknown reason");
                self.update_privacy_mode(false);
            }
            _ => {}
        }
        true
    }

    fn check_clipboard_file_context(&mut self) {
        #[cfg(windows)]
        {
            let enabled = SERVER_FILE_TRANSFER_ENABLED.load(Ordering::SeqCst)
                && self.handler.lc.read().unwrap().enable_file_transfer;
            if enabled == self.clipboard_file_context.is_none() {
                self.clipboard_file_context = if enabled {
                    match create_clipboard_file_context(true, false) {
                        Ok(context) => {
                            log::info!("clipboard context for file transfer created.");
                            Some(context)
                        }
                        Err(err) => {
                            log::error!(
                                "Create clipboard context for file transfer: {}",
                                err.to_string()
                            );
                            None
                        }
                    }
                } else {
                    log::info!("clipboard context for file transfer destroyed.");
                    None
                };
            }
        }
    }
}

pub fn make_fd(id: i32, entries: &Vec<FileEntry>, only_count: bool) -> Value {
    let mut m = Value::map();
    m.set_item("id", id);
    let mut a = Value::array(0);
    let mut n: u64 = 0;
    for entry in entries {
        n += entry.size;
        if only_count {
            continue;
        }
        let mut e = Value::map();
        e.set_item("name", entry.name.to_owned());
        let tmp = entry.entry_type.value();
        e.set_item("type", if tmp == 0 { 1 } else { tmp });
        e.set_item("time", entry.modified_time as f64);
        e.set_item("size", entry.size as f64);
        a.push(e);
    }
    if only_count {
        m.set_item("num_entries", entries.len() as i32);
    } else {
        m.set_item("entries", a);
    }
    m.set_item("total_size", n as f64);
    m
}

#[async_trait]
impl Interface for Handler {
    fn send(&self, data: Data) {
        if let Some(ref sender) = self.read().unwrap().sender {
            sender.send(data).ok();
        }
    }

    fn msgbox(&self, msgtype: &str, title: &str, text: &str) {
        let retry = check_if_retry(msgtype, title, text);
        self.call2("msgbox_retry", &make_args!(msgtype, title, text, retry));
    }

    fn handle_login_error(&mut self, err: &str) -> bool {
        self.lc.write().unwrap().handle_login_error(err, self)
    }

    fn handle_peer_info(&mut self, pi: PeerInfo) {
        let mut pi_sciter = Value::map();
        let username = self.lc.read().unwrap().get_username(&pi);
        pi_sciter.set_item("username", username.clone());
        pi_sciter.set_item("hostname", pi.hostname.clone());
        pi_sciter.set_item("platform", pi.platform.clone());
        pi_sciter.set_item("sas_enabled", pi.sas_enabled);
        if get_version_number(&pi.version) < get_version_number("1.1.10") {
            self.call2("setPermission", &make_args!("restart", false));
        }
        if self.is_file_transfer() {
            if pi.username.is_empty() {
                self.on_error("No active console user logged on, please connect and logon first.");
                return;
            }
        } else if !self.is_port_forward() {
            if pi.displays.is_empty() {
                self.lc.write().unwrap().handle_peer_info(username, pi);
                self.call("updatePrivacyMode", &[]);
                self.msgbox("error", "Remote Error", "No Display");
                return;
            }
            let mut displays = Value::array(0);
            for ref d in pi.displays.iter() {
                let mut display = Value::map();
                display.set_item("x", d.x);
                display.set_item("y", d.y);
                display.set_item("width", d.width);
                display.set_item("height", d.height);
                displays.push(display);
            }
            pi_sciter.set_item("displays", displays);
            let mut current = pi.current_display as usize;
            if current >= pi.displays.len() {
                current = 0;
            }
            pi_sciter.set_item("current_display", current as i32);
            let current = &pi.displays[current];
            self.set_display(current.x, current.y, current.width, current.height);
            // https://sciter.com/forums/topic/color_spaceiyuv-crash
            // Nothing spectacular in decoder – done on CPU side.
            // So if you can do BGRA translation on your side – the better.
            // BGRA is used as internal image format so it will not require additional transformations.
            VIDEO.lock().unwrap().as_mut().map(|v| {
                let ok = v.start_streaming(
                    (current.width as _, current.height as _),
                    COLOR_SPACE::Rgb32,
                    None,
                );
                log::info!("[video] initialized: {:?}", ok);
            });
            let p = self.lc.read().unwrap().should_auto_login();
            if !p.is_empty() {
                input_os_password(p, true, self.clone());
            }
        }
        self.lc.write().unwrap().handle_peer_info(username, pi);
        self.call("updatePrivacyMode", &[]);
        self.call("updatePi", &make_args!(pi_sciter));
        if self.is_file_transfer() {
            self.call2("closeSuccess", &make_args!());
        } else if !self.is_port_forward() {
            self.msgbox("success", "Successful", "Connected, waiting for image...");
        }
        #[cfg(windows)]
        {
            let mut path = std::env::temp_dir();
            path.push(&self.id);
            let path = path.with_extension(crate::get_app_name().to_lowercase());
            std::fs::File::create(&path).ok();
            if let Some(path) = path.to_str() {
                crate::platform::windows::add_recent_document(&path);
            }
        }
        self.start_keyboard_hook();
    }

    async fn handle_hash(&mut self, pass: &str, hash: Hash, peer: &mut Stream) {
        handle_hash(self.lc.clone(), pass, hash, self, peer).await;
    }

    async fn handle_login_from_ui(&mut self, password: String, remember: bool, peer: &mut Stream) {
        handle_login_from_ui(self.lc.clone(), password, remember, peer).await;
    }

    async fn handle_test_delay(&mut self, t: TestDelay, peer: &mut Stream) {
        if !t.from_client {
            self.update_quality_status(QualityStatus {
                delay: Some(t.last_delay as _),
                target_bitrate: Some(t.target_bitrate as _),
                ..Default::default()
            });
            handle_test_delay(t, peer).await;
        }
    }

    fn set_force_relay(&mut self, direct: bool, received: bool) {
        let mut lc = self.lc.write().unwrap();
        lc.force_relay = false;
        if direct && !received {
            let errno = errno::errno().0;
            log::info!("errno is {}", errno);
            // TODO: check mac and ios
            if cfg!(windows) && errno == 10054 || !cfg!(windows) && errno == 104 {
                lc.force_relay = true;
                lc.set_option("force-always-relay".to_owned(), "Y".to_owned());
            }
        }
    }

    fn is_force_relay(&self) -> bool {
        self.lc.read().unwrap().force_relay
    }
}

impl Handler {
    fn on_error(&self, err: &str) {
        self.msgbox("error", "Error", err);
    }
}

#[tokio::main(flavor = "current_thread")]
async fn send_note(url: String, id: String, conn_id: i32, note: String) {
    let body = serde_json::json!({ "id": id, "Id": conn_id, "note": note });
    allow_err!(crate::post_request(url, body.to_string(), "").await);
}<|MERGE_RESOLUTION|>--- conflicted
+++ resolved
@@ -42,7 +42,6 @@
     },
     Stream,
 };
-<<<<<<< HEAD
 use hbb_common::{config::TransferSerde, fs::TransferJobMeta};
 use hbb_common::{
     fs::{
@@ -52,8 +51,6 @@
     get_version_number,
 };
 use rdev::{Event, EventType::*, Key as RdevKey, Keyboard as RdevKeyboard, KeyboardState};
-=======
->>>>>>> ba8addbe
 
 #[cfg(windows)]
 use crate::clipboard_file::*;
