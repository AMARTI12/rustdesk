lazy_static::lazy_static! {
pub static ref T: std::collections::HashMap<&'static str, &'static str> =
    [
        ("Status", "Күй"),
        ("Your Desktop", "Сіздің Жұмыс үстеліңіз"),
        ("desk_tip", "Сіздің Жұмыс үстеліңіз осы ID мен құпия сөз арқылы қолжетімді"),
        ("Password", "Құпия сөз"),
        ("Ready", "Дайын"),
        ("Established", "Қосылды"),
        ("connecting_status", "RustDesk желісіне қосылуда..."),
        ("Enable Service", "Сербесті қосу"),
        ("Start Service", "Сербесті іске қосу"),
        ("Service is running", "Сербес істеуде"),
        ("Service is not running", "Сербес істемеуде"),
        ("not_ready_status", "Дайын емес. Қосылымды тексеруді өтінеміз"),
        ("Control Remote Desktop", "Қашықтағы Жұмыс үстелін Басқару"),
        ("Transfer File", "Файыл Тасымалдау"),
        ("Connect", "Қосылу"),
        ("Recent Sessions", "Соңғы Сештер"),
        ("Address Book", "Мекенжай Кітабы"),
        ("Confirmation", "Мақұлдау"),
        ("TCP Tunneling", "TCP тунелдеу"),
        ("Remove", "Жою"),
        ("Refresh random password", "Кездейсоқ құпия сөзді жаңарту"),
        ("Set your own password", "Өз құпия сөзіңізді орнатыңыз"),
        ("Enable Keyboard/Mouse", "Пернетақта/Тінтуірді қосу"),
        ("Enable Clipboard", "Көшіру-тақтасын қосу"),
        ("Enable File Transfer", "Файыл Тасымалдауды қосу"),
        ("Enable TCP Tunneling", "TCP тунелдеуді қосу"),
        ("IP Whitelisting", "IP Ақ-тізімі"),
        ("ID/Relay Server", "ID/Relay сербері"),
        ("Stop service", "Сербесті тоқтату"),
        ("Change ID", "ID ауыстыру"),
        ("Website", "Web-сайт"),
        ("About", "Туралы"),
        ("Mute", "Дыбыссыздандыру"),
        ("Audio Input", "Аудио Еңгізу"),
        ("Enhancements", "Жақсартулар"),
        ("Hardware Codec", "Hardware Codec"),
        ("Adaptive Bitrate", "Adaptive Bitrate"),
        ("ID Server", "ID Сербері"),
        ("Relay Server", "Relay Сербері"),
        ("API Server", "API Сербері"),
        ("invalid_http", "http:// немесе https://'пен басталуы қажет"),
        ("Invalid IP", "Бұрыс IP-Мекенжай"),
        ("id_change_tip", "Тек a-z, A-Z, 0-9 және _ (астынғы-сызық) таңбалары рұқсат етілген. Бірінші таңба a-z, A-Z болуы қажет. Ұзындығы 6 мен 16 арасы."),
        ("Invalid format", "Бұрыс формат"),
        ("server_not_support", "Сербер әзірше қолдамайды"),
        ("Not available", "Қолжетімсіз"),
        ("Too frequent", "Тым жиі"),
        ("Cancel", "Болдырмау"),
        ("Skip", "Өткізіп жіберу"),
        ("Close", "Жабу"),
        ("Retry", "Қайтадан көру"),
        ("OK", "OK"),
        ("Password Required", "Құпия сөз Қажет"),
        ("Please enter your password", "Құпия сөзіңізді еңгізуді өтінеміз"),
        ("Remember password", "Құпия сөзді есте сақтау"),
        ("Wrong Password", "Бұрыс Құпия сөз"),
        ("Do you want to enter again?", "Қайтадан кіргіңіз келеді ме?"),
        ("Connection Error", "Қосылым Қатесі"),
        ("Error", "Қате"),
        ("Reset by the peer", "Пир қалпына келтірді"),
        ("Connecting...", "Қосылуда..."),
        ("Connection in progress. Please wait.", "Қосылым барысында. Күтуді өтінеміз"),
        ("Please try 1 minute later", "1 минуттан соң қайта көріңіз"),
        ("Login Error", "Кіру Қатесі"),
        ("Successful", "Сәтті"),
        ("Connected, waiting for image...", "Қосылды, сурет күтілуде..."),
        ("Name", "Ат"),
        ("Type", "Түр"),
        ("Modified", "Өзгертілді"),
        ("Size", "Өлшем"),
        ("Show Hidden Files", "Жасырын Файылдарды Көрсету"),
        ("Receive", "Қабылдау"),
        ("Send", "Жіберу"),
        ("Refresh File", "Файылды жаңарту"),
        ("Local", "Лақал"),
        ("Remote", "Қашықтағы"),
        ("Remote Computer", "Қашықтағы Қампұтыр"),
        ("Local Computer", "Лақал Қампұтыр"),
        ("Confirm Delete", "Жоюды Растау"),
        ("Delete", "Жою"),
        ("Properties", "Қасиеттер"),
        ("Multi Select", "Көптік таңдау"),
        ("Empty Directory", "Бос Бума"),
        ("Not an empty directory", "Бос бума емес"),
        ("Are you sure you want to delete this file?", "Бұл файылды жоюға сенімдісіз бе?"),
        ("Are you sure you want to delete this empty directory?", "Бұл бос буманы жоюға сенімдісіз бе?"),
        ("Are you sure you want to delete the file of this directory?", "Бұл буманың файылын жоюға сенімдісіз бе?"),
        ("Do this for all conflicts", "Мұны барлық қанпілектер үшін жасау"),
        ("This is irreversible!", "Бұл қайтымсыз!"),
        ("Deleting", "Жойылу"),
        ("files", "файылдар"),
        ("Waiting", "Күту"),
        ("Finished", "Аяқталды"),
        ("Speed", "Жылдамдық"),
        ("Custom Image Quality", "Теңшеулі Сурет Сапасы"),
        ("Privacy mode", "Құпиялылық Модасы"),
        ("Block user input", "Қолданушы еңгізуін бұғаттау"),
        ("Unblock user input", "Қолданушы еңгізуін бұғаттан шығару"),
        ("Adjust Window", "Терезені Реттеу"),
        ("Original", "Түпнұсқа"),
        ("Shrink", "Қысу"),
        ("Stretch", "Созу"),
        ("Scrollbar", "Scrollbar"),
        ("ScrollAuto", "ScrollAuto"),
        ("Good image quality", "Жақсы сурет сапасы"),
        ("Balanced", "Теңдестірілген"),
        ("Optimize reaction time", "Реакция уақытын оңтайландыру"),
        ("Custom", "Теңшеулі"),
        ("Show remote cursor", "Қашықтағы курсорды көрсету"),
        ("Show quality monitor", "Сапа мониторын көрсету"),
        ("Disable clipboard", "Көшіру-тақтасын өшіру"),
        ("Lock after session end", "Сеш аяқталған соң құлыптау"),
        ("Insert", "Кірістіру"),
        ("Insert Lock", "Кірістіруді Құлыптау"),
        ("Refresh", "Жаңарту"),
        ("ID does not exist", "ID табылмады"),
        ("Failed to connect to rendezvous server", "Rendezvous серберіне қосылу сәтсіз"),
        ("Please try later", "Кейінірек қайта көруді өтінеміз"),
        ("Remote desktop is offline", "Қашықтағы жұмыс үстелі офлайн күйінде"),
        ("Key mismatch", "Кілт сәйкессіздігі"),
        ("Timeout", "Үзіліс"),
        ("Failed to connect to relay server", "Relay серберіне қосылу сәтсіз"),
        ("Failed to connect via rendezvous server", "Rendezvous сербері арқылы қосылу сәтсіз"),
        ("Failed to connect via relay server", "Relay сербері арқылы қосылу сәтсіз"),
        ("Failed to make direct connection to remote desktop", "Қашықтағы жұмыс үстеліне тікелей қосылым жасау сәтсіз"),
        ("Set Password", "Құпия сөзді Орнату"),
        ("OS Password", "OS Құпия сөзі"),
        ("install_tip", "UAC кесірінен, RustDesk кейбірде қашықтағы жақ ретінде дұрыс жұмыс істей алмайды. UAC'пен қиындықты болдырмау үшін, төмендегі батырманы басып RustDesk'ті жүйеге орнатыңыз."),
        ("Click to upgrade", "Жаңғырту үшін басыңыз"),
        ("Click to download", "Жүктеу үшін басыңыз"),
        ("Click to update", "Жаңарту үшін басыңыз"),
        ("Configure", "Қалыптау"),
        ("config_acc", "Сіздің Жұмыс үстеліңізді қашықтан басқару үшін, RustDesk'ке \"Қолжетімділік\" рұқсаттарын беруіңіз керек."),
        ("config_screen", "Сіздің Жұмыс үстеліңізге қашықтан қол жеткізу үшін, RustDesk'ке \"Екіренді Жазу\" рұқсаттарын беруіңіз керек."),
        ("Installing ...", "Орнатылу..."),
        ("Install", "Орнату"),
        ("Installation", "Орнатылу"),
        ("Installation Path", "Орнатылу Жолы"),
        ("Create start menu shortcuts", "Бастау мәзірі белгішесің жасау"),
        ("Create desktop icon", "Жұмыс үстелі белгішесің жасау"),
        ("agreement_tip", "Орнатуды бастасаңыз, сіз лисензе келісімін қабылдайсыз."),
        ("Accept and Install", "Қабылдау және Орнату"),
        ("End-user license agreement", "Түпкі қолданушының лисензе келісімі"),
        ("Generating ...", "Генератталуда..."),
        ("Your installation is lower version.", "Сіздің орнатуыныз төменгі нұсқа."),
        ("not_close_tcp_tip", "Тунел қолдану кезінде бұл терезені жаппаңыз"),
        ("Listening ...", "Тыңдау ..."),
        ("Remote Host", "Қашықтағы Хост"),
        ("Remote Port", "Қашықтағы Порт"),
        ("Action", "Әрекет"),
        ("Add", "Қосу"),
        ("Local Port", "Лақал Порт"),
        ("setup_server_tip", "Тез қосылым үшін өз серберіңізді орнатуды өтінеміз"),
        ("Too short, at least 6 characters.", "Тым қысқа, кемінде 6 таңба."),
        ("The confirmation is not identical.", "Растау сәйкес келмейді."),
        ("Permissions", "Рұқсаттар"),
        ("Accept", "Қабылдау"),
        ("Dismiss", "Босату"),
        ("Disconnect", "Ажырату"),
        ("Allow using keyboard and mouse", "Пернетақта мен тінтуірді қолдануды рұқсат ету"),
        ("Allow using clipboard", "Көшіру-тақтасын рұқсат ету"),
        ("Allow hearing sound", "Дыбыс естуді рұқсат ету"),
        ("Allow file copy and paste", "Файылды көшіру мен қоюды рұқсат ету"),
        ("Connected", "Қосылды"),
        ("Direct and encrypted connection", "Тікелей және кіриптелген қосылым"),
        ("Relayed and encrypted connection", "Релайданған және кіриптелген қосылым"),
        ("Direct and unencrypted connection", "Тікелей және кіриптелмеген қосылым"),
        ("Relayed and unencrypted connection", "Релайданған және кіриптелмеген қосылым"),
        ("Enter Remote ID", "Қашықтағы ID еңгізіңіз"),
        ("Enter your password", "Құпия сөзіңізді енгізіңіз"),
        ("Logging in...", "Кіруде..."),
        ("Enable RDP session sharing", "RDP сешті бөлісуді іске қосу"),
        ("Auto Login", "Ауты Кіру (\"Сеш аяқталған соң құлыптау\"'ды орнатқанда ғана жарамды)"),
        ("Enable Direct IP Access", "Тікелей IP Қолжетімді іске қосу"),
        ("Rename", "Атын өзгерту"),
        ("Space", "Орын"),
        ("Create Desktop Shortcut", "Жұмыс үстелі Таңбашасын Жасау"),
        ("Change Path", "Жолды өзгерту"),
        ("Create Folder", "Бума жасау"),
        ("Please enter the folder name", "Буманың атауын еңгізуді өтінеміз"),
        ("Fix it", "Түзету"),
        ("Warning", "Ескерту"),
        ("Login screen using Wayland is not supported", "Wayland қолданған Кіру екіреніне қолдау көрсетілмейді"),
        ("Reboot required", "Қайта-қосу қажет"),
        ("Unsupported display server ", "Қолдаусыз дисплей сербері"),
        ("x11 expected", "x11 күтілген"),
        ("Port", "Порт"),
        ("Settings", "Орнатпалар"),
        ("Username", "Қолданушы аты"),
        ("Invalid port", "Бұрыс порт"),
        ("Closed manually by the peer", "Пир қолымен жабылған"),
        ("Enable remote configuration modification", "Қашықтан қалыптарды өзгертуді іске қосу"),
        ("Run without install", "Орнатпай-ақ Іске қосу"),
        ("Always connected via relay", "Әрқашан да релай сербері арқылы қосулы"),
        ("Always connect via relay", "Әрқашан да релай сербері арқылы қосылу"),
        ("whitelist_tip", "Маған тек ақ-тізімделген IP қол жеткізе алады"),
        ("Login", "Кіру"),
        ("Logout", "Шығу"),
        ("Tags", "Тақтар"),
        ("Search ID", "ID Іздеу"),
        ("Current Wayland display server is not supported", "Ағымдағы Wayland дисплей серберіне қолдау көрсетілмейді"),
        ("whitelist_sep", "Үтір, нүктелі үтір, бос орын және жаңа жолал арқылы бөлінеді"),
        ("Add ID", "ID Қосу"),
        ("Add Tag", "Тақ Қосу"),
        ("Unselect all tags", "Барлық тақтардың таңдауын алып тастау"),
        ("Network error", "Желі қатесі"),
        ("Username missed", "Қолданушы аты бос"),
        ("Password missed", "Құпия сөз бос"),
        ("Wrong credentials", "Бұрыс тіркелгі деректер"),
        ("Edit Tag", "Тақты Өндеу"),
        ("Unremember Password", "Құпия сөзді Ұмыту"),
        ("Favorites", "Таңдаулылар"),
        ("Add to Favorites", "Таңдаулыларға Қосу"),
        ("Remove from Favorites", "Таңдаулылардан алып тастау"),
        ("Empty", "Бос"),
        ("Invalid folder name", "Бұрыс бума атауы"),
        ("Socks5 Proxy", "Socks5 Proxy"),
        ("Hostname", "Хост атауы"),
        ("Discovered", "Табылды"),
        ("install_daemon_tip", "Бут кезінде қосылу үшін жүйелік сербесті орнатуыныз керек."),
        ("Remote ID", "Қашықтағы ID"),
        ("Paste", "Қою"),
        ("Paste here?", "Осында қою керек пе?"),
        ("Are you sure to close the connection?", "Қосылымды жабуға сенімдісіз бе?"),
        ("Download new version", "Жаңа нұсқаны жүктеу"),
        ("Touch mode", "Жанасатын мода"),
        ("Mouse mode", "Тінтуірлі мода"),
        ("One-Finger Tap", "Бір-Саусақпен Түрту"),
        ("Left Mouse", "Солақ Тінтуір"),
        ("One-Long Tap", "Бір-Ұзақ Түрту"),
        ("Two-Finger Tap", "Екі-Саусақпен Түрту"),
        ("Right Mouse", "Оңақ Тінтуір"),
        ("One-Finger Move", "Бір-Саусақпен Жылжыту"),
        ("Double Tap & Move", "Екі-рет Түртіп Жылжыту"),
        ("Mouse Drag", "Тінтуір Тартуы"),
        ("Three-Finger vertically", "Үш-Саусақпен тік-бағытты"),
        ("Mouse Wheel", "Тінтуір Дөңгелегі"),
        ("Two-Finger Move", "Екі-Саусақпен Жылжыту"),
        ("Canvas Move", "Кенеп Жылжуы"),
        ("Pinch to Zoom", "Зумдау үшін Шымшыңыз"),
        ("Canvas Zoom", "Кенеп Зумы"),
        ("Reset canvas", "Кенепті қалпына келтіру"),
        ("No permission of file transfer", "Файыл алмасуға рұқсат берілмеген"),
        ("Note", "Нота"),
        ("Connection", "Қосылым"),
        ("Share Screen", "Екіренді Бөлісу"),
        ("CLOSE", "ЖАБУ"),
        ("OPEN", "АШУ"),
        ("Chat", "Чат"),
        ("Total", "Барлығы"),
        ("items", "зат"),
        ("Selected", "Таңдалған"),
        ("Screen Capture", "Екіренді Түсіру"),
        ("Input Control", "Еңгізуді Басқару/Қадағалау"),
        ("Audio Capture", "Аудио Түсіру"),
        ("File Connection", "Файыл Қосылымы"),
        ("Screen Connection", "Екірен Қосылымы"),
        ("Do you accept?", "Қабылдайсыз ба?"),
        ("Open System Setting", "Жүйе Орнатпаларын Ашу"),
        ("How to get Android input permission?", "Android еңгізу рұқсатын қалай алуға болады?"),
        ("android_input_permission_tip1", "Қашықтағы құрылғы сіздің Android құрылғыңызды тінтуір немесе түрту арқылы басқару үшін, RustDesk'ке \"Қолжетімділік\" сербесін қолдануға рұқсат беруініз керек."),
        ("android_input_permission_tip2", "Келесі Жүйе Орнатпалары бетіне барып, [Орнатылған Сербестер]'ді тауып кіріңіз, сосын [RustDesk Еңгізу] сербесін іске қосыңыз."),
        ("android_new_connection_tip", "Сіздің ағымдағы құрылғыңызды басқаруды қалайтын жаңа басқару сұранысы түсті."),
        ("android_service_will_start_tip", "\"Екіренді Тұсіру\" қосылған кезде сербес аутыматты іске қосылып, басқа құрылғыларға сіздің құрылғыға қосылым сұраныстауға мүмкіндің береді."),
        ("android_stop_service_tip", "Сербесті жабу аутыматты түрде барлық орнатылған қосылымдарды жабады."),
        ("android_version_audio_tip", "Ағымдағы Android нұсқасы аудионы түсіруді қолдамайды, Android 10 не жоғарғысына жаңғыртуды өтінеміз."),
        ("android_start_service_tip", "[Сербесті Іске қосу]'ды түртіңіз не [Екіренді Түсіру] рұқсатын АШУ арқылы екіренді бөлісу сербесін іске қосыңыз."),
        ("Account", "Есепкі"),
        ("Overwrite", "Үстінен қайта жазу"),
        ("This file exists, skip or overwrite this file?", "Бұл файыл бар, өткізіп жіберу әлде үстінен қайта жазу керек пе?"),
        ("Quit", "Шығу"),
        ("doc_mac_permission", ""),
        ("Help", "Көмек"),
        ("Failed", "Сәтсіз"),
        ("Succeeded", "Сәтті"),
        ("Someone turns on privacy mode, exit", "Біреу құпиялылық модасын қосты, шығу"),
        ("Unsupported", "Қолдаусыз"),
        ("Peer denied", "Пир қабылдамады"),
        ("Please install plugins", "Плагиндерді орнатуды өтінеміз"),
        ("Peer exit", "Пирдің шығуы"),
        ("Failed to turn off", "Сөндіру сәтсіз болды"),
        ("Turned off", "Өшірілген"),
        ("In privacy mode", "Құпиялылық модасында"),
        ("Out privacy mode", "Құпиялылық модасынан Шығу"),
        ("Language", "Тіл"),
        ("Keep RustDesk background service", "Артжақтағы RustDesk сербесін сақтап тұру"),
        ("Ignore Battery Optimizations", "Бәтері Оңтайландыруларын Елемеу"),
        ("android_open_battery_optimizations_tip", "Егер де бұл ерекшелікті өшіруді қаласаңыз, келесі RustDesk апылқат орнатпалары бетіне барып, [Бәтері]'ні тауып кіріңіз де [Шектеусіз]'ден құсбелгіні алып тастауды өтінеміз"),
        ("Connection not allowed", "Қосылу рұқсат етілмеген"),
<<<<<<< HEAD
=======
        ("Legacy mode", ""),
        ("Map mode", ""),
        ("Translate mode", ""),
>>>>>>> 9040ada6
        ("Use temporary password", "Уақытша құпия сөзді қолдану"),
        ("Use permanent password", "Тұрақты құпия сөзді қолдану"),
        ("Use both passwords", "Қос құпия сөзді қолдану"),
        ("Set permanent password", "Тұрақты құпия сөзді орнату"),
        ("Set temporary password length", "Уақытша құпия сөздің ұзындығын орнату"),
        ("Enable Remote Restart", "Қашықтан қайта-қосуды іске қосу"),
        ("Allow remote restart", "Қашықтан қайта-қосуды рұқсат ету"),
        ("Restart Remote Device", "Қашықтағы құрылғыны қайта-қосу"),
        ("Are you sure you want to restart", "Қайта-қосуға сенімдісіз бе?"),
        ("Restarting Remote Device", "Қашықтағы Құрылғыны қайта-қосуда"),
        ("remote_restarting_tip", "Қашықтағы құрылғы қайта-қосылуда, бұл хабар терезесін жабып, біраздан соң тұрақты құпия сөзбен қайта қосылуды өтінеміз"),
        ("Copied", "Көшірілді"),
        ("Exit Fullscreen", "Толық екіреннен Шығу"),
        ("Fullscreen", "Толық екірен"),
        ("Mobile Actions", "Мабыл Әрекеттері"),
        ("Select Monitor", "Мониторды Таңдау"),
        ("Control Actions", "Басқару Әрекеттері"),
        ("Display Settings", "Дисплей Орнатпалары"),
        ("Ratio", "Арақатынас"),
        ("Image Quality", "Сурет Сапасы"),
        ("Scroll Style", "Scroll Теңшетұрі"),
        ("Show Menubar", "Мәзір жолағын көрсету"),
        ("Hide Menubar", "Мәзір жолағын жасыру"),
        ("Direct Connection", "Тікелей Қосылым"),
        ("Relay Connection", "Релай Қосылым"),
        ("Secure Connection", "Қауіпсіз Қосылым"),
        ("Insecure Connection", "Қатерлі Қосылым"),
        ("Scale original", "Scale original"),
        ("Scale adaptive", "Scale adaptive"),
<<<<<<< HEAD
        ("Pin menubar", "Мәзір жолағын бекіту"),
        ("Unpin menubar", "Мәзір жолағын босату"),
        ("Recording", ""),
        ("Directory", ""),
        ("Automatically record incoming sessions", ""),
        ("Change", ""),
        ("Start session recording", ""),
        ("Stop session recording", ""),
        ("Enable Recording Session", ""),
        ("Allow recording session", ""),
=======
        ("General", ""),
        ("Security", ""),
        ("Account", "Есепкі"),
        ("Theme", ""),
        ("Dark Theme", ""),
        ("Dark", ""),
        ("Light", ""),
        ("Follow System", ""),
        ("Enable hardware codec", ""),
        ("Unlock Security Settings", ""),
        ("Enable Audio", ""),
        ("Temporary Password Length", ""),
        ("Unlock Network Settings", ""),
        ("Server", ""),
        ("Direct IP Access", ""),
        ("Proxy", ""),
        ("Port", "Порт"),
        ("Apply", ""),
        ("Disconnect all devices?", ""),
        ("Clear", ""),
        ("Audio Input Device", ""),
        ("Deny remote access", ""),
        ("Use IP Whitelisting", ""),
        ("Network", ""),
        ("Enable RDP", ""),
        ("Pin menubar", "Мәзір жолағын бекіту"),
        ("Unpin menubar", "Мәзір жолағын босату"),
        ("Enable LAN Discovery", ""),
        ("Deny LAN Discovery", ""),
        ("Write a message", ""),
>>>>>>> 9040ada6
    ].iter().cloned().collect();
}<|MERGE_RESOLUTION|>--- conflicted
+++ resolved
@@ -290,12 +290,6 @@
         ("Ignore Battery Optimizations", "Бәтері Оңтайландыруларын Елемеу"),
         ("android_open_battery_optimizations_tip", "Егер де бұл ерекшелікті өшіруді қаласаңыз, келесі RustDesk апылқат орнатпалары бетіне барып, [Бәтері]'ні тауып кіріңіз де [Шектеусіз]'ден құсбелгіні алып тастауды өтінеміз"),
         ("Connection not allowed", "Қосылу рұқсат етілмеген"),
-<<<<<<< HEAD
-=======
-        ("Legacy mode", ""),
-        ("Map mode", ""),
-        ("Translate mode", ""),
->>>>>>> 9040ada6
         ("Use temporary password", "Уақытша құпия сөзді қолдану"),
         ("Use permanent password", "Тұрақты құпия сөзді қолдану"),
         ("Use both passwords", "Қос құпия сөзді қолдану"),
@@ -325,7 +319,6 @@
         ("Insecure Connection", "Қатерлі Қосылым"),
         ("Scale original", "Scale original"),
         ("Scale adaptive", "Scale adaptive"),
-<<<<<<< HEAD
         ("Pin menubar", "Мәзір жолағын бекіту"),
         ("Unpin menubar", "Мәзір жолағын босату"),
         ("Recording", ""),
@@ -336,7 +329,6 @@
         ("Stop session recording", ""),
         ("Enable Recording Session", ""),
         ("Allow recording session", ""),
-=======
         ("General", ""),
         ("Security", ""),
         ("Account", "Есепкі"),
@@ -367,6 +359,5 @@
         ("Enable LAN Discovery", ""),
         ("Deny LAN Discovery", ""),
         ("Write a message", ""),
->>>>>>> 9040ada6
     ].iter().cloned().collect();
 }